# Copyright (c) 2025, NVIDIA CORPORATION.  All rights reserved.
#
# Licensed under the Apache License, Version 2.0 (the "License");
# you may not use this file except in compliance with the License.
# You may obtain a copy of the License at
#
#     http://www.apache.org/licenses/LICENSE-2.0
#
# Unless required by applicable law or agreed to in writing, software
# distributed under the License is distributed on an "AS IS" BASIS,
# WITHOUT WARRANTIES OR CONDITIONS OF ANY KIND, either express or implied.
# See the License for the specific language governing permissions and
# limitations under the License.
import ray
import pytest
import pprint
import torch
from copy import deepcopy

from nemo_reinforcer.algorithms.interfaces import LossFunction
from nemo_reinforcer.algorithms.utils import get_tokenizer
from nemo_reinforcer.distributed.batched_data_dict import BatchedDataDict
from nemo_reinforcer.distributed.virtual_cluster import RayVirtualCluster
from nemo_reinforcer.models.generation.interfaces import configure_generation_config
from nemo_reinforcer.models.policy import PolicyConfig
from nemo_reinforcer.models.policy.hf_policy import HfPolicy
from tests.unit.test_utils import simple_loss, nll_loss


basic_llama_test_config: PolicyConfig = {
    "model_name": "meta-llama/Llama-3.2-1B",
    "tokenizer_name": "meta-llama/Llama-3.2-1B",
    "generation_batch_size": 1,  # Small batch size for testing
    "train_global_batch_size": 4,
    "train_micro_batch_size": 1,
    "learning_rate": 5e-6,
    "logprob_batch_size": 1,
    "precision": "float32",
    "fsdp_offload_enabled": False,
    "activation_checkpointing_enabled": False,
    "generation": {
        "backend": "hf",
        "temperature": 1.0,
        "max_new_tokens": 16,  # Small number of tokens for testing
        "top_p": 1.0,
        "top_k": None,
        "stop_token_ids": None,
        "stop_strings": None,
    },
    "optimizer": {
        "name": "torch.optim.AdamW",
        "kwargs": {
            "lr": 5e-6,
            "weight_decay": 0.01,
            "betas": [0.9, 0.999],
            "eps": 1e-8,
        },
    },
    "scheduler": {
        "name": "torch.optim.lr_scheduler.CosineAnnealingLR",
        "kwargs": {
            "T_max": 100,
        },
    },
}


@pytest.fixture(scope="function")
def gc_collect():
    """Helper function to force garbage collection after a test"""
    import gc

    gc.collect()


@pytest.fixture(scope="function")
def tokenizer():
    """Initialize tokenizer for the test model."""
    model_name = basic_llama_test_config["model_name"]
    tokenizer = get_tokenizer(model_name)
    return tokenizer


@pytest.fixture(scope="function")
def test_input_data(tokenizer):
    """Create test input data for inference."""
    prompts = [
        "Write a story about a magical forest",
        "Explain how photosynthesis works",
        "What are the benefits of exercise?",
        "Describe the water cycle",
        "What is the capital of France?",
        "Who is the president of the USA?",
        "What is the capital of the moon?",
        "Where is the sun?",
    ]

    expected_generations = [
        "Write a story about a magical forest. The forest is magical because it is full of magical creatures. The creatures are",
        "Explain how photosynthesis works\nExplain how photosynthesis works\nPhotosynthesis is the process by which plants",
        "What are the benefits of exercise? The benefits of exercise are many and varied. It is a great way to improve",
        "Describe the water cycle in your own words.\nDescribe the water cycle in your own words.\nDescribe the",
        "What is the capital of France? A. Paris B. New York C. Washington D. Baton Rouge\nA",
        "Who is the president of the USA? Who is the president of the USA? Who is the president of the USA?",
        "What is the capital of the moon? A. Houston B. New York C. Washington D. Denver\nA.",
        "Where is the sun? Where is the moon? Where is the earth? Where is the sky? Where",
    ]

    # Tokenize the prompts
    tokenized = tokenizer(
        prompts,
        padding=True,
        truncation=True,
        max_length=64,
        return_tensors="pt",
        padding_side="right",
    )

    # Calculate input lengths from attention mask
    input_lengths = tokenized["attention_mask"].sum(dim=1).to(torch.int32)

    data = BatchedDataDict(
        {
            "input_ids": tokenized["input_ids"],
            "input_lengths": input_lengths,
        }
    )

    return data, prompts, expected_generations


@pytest.fixture
def policy_setup(tokenizer, num_gpus):
    """Setup and teardown for policy tests - creates a virtual cluster and policy."""
    policy = None
    cluster = None

    cluster_name = f"test-init-{num_gpus}gpu"
    print(f"Creating virtual cluster '{cluster_name}' for {num_gpus} GPUs...")

    cluster = RayVirtualCluster(
        name=cluster_name,
        bundle_ct_per_node_list=[num_gpus],
        use_gpus=True,
        num_gpus_per_node=num_gpus,
        max_colocated_worker_groups=1,
    )

    config = basic_llama_test_config
    config["generation"] = configure_generation_config(config["generation"], tokenizer)

    print("Creating HfPolicy...")
    policy = HfPolicy(cluster=cluster, config=config)

    yield policy, cluster

    # Clean up after the test
    print("Cleaning up resources for test")
    cluster.shutdown()
    policy.worker_group.shutdown()


@pytest.mark.timeout(180)
@pytest.mark.parametrize("num_gpus", [1, 2], ids=["1gpu", "2gpu"])
def test_hf_policy_init(policy_setup, num_gpus):
    policy, cluster = policy_setup

    # Verify cluster and policy were properly created
    assert policy is not None, "Policy was not created properly"
    assert cluster is not None, "Cluster was not created properly"

    # Verify we have workers matching the GPU count
    assert len(policy.worker_group.workers) == num_gpus, (
        f"Should have {num_gpus} worker(s), one per GPU"
    )

    # Check workers are alive
    worker_alive = ray.get([w.is_alive.remote() for w in policy.worker_group.workers])
    assert all(worker_alive), f"Not all workers are alive: {worker_alive}"

    # Get GPU info from both workers to verify GPU usage
    print("\nGetting GPU information from workers...")
    gpu_infos = ray.get([w.get_gpu_info.remote() for w in policy.worker_group.workers])
    print("\nGPU Information:")
    for i, info in enumerate(gpu_infos):
        print(f"\nWorker {i} GPU Info:")
        pprint.pprint(info)

    # Check 1: Verify workers have different ranks
    gpu_ranks = [info["rank"] for info in gpu_infos]
    assert len(set(gpu_ranks)) == num_gpus, (
        f"Expected {num_gpus} different ranks, got {gpu_ranks}"
    )
    assert set(gpu_ranks) == set(range(num_gpus)), (
        f"Expected ranks {set(range(num_gpus))}, got {gpu_ranks}"
    )

    # Check 2: Verify workers have different local_ranks
    local_ranks = [info["local_rank"] for info in gpu_infos]
    assert len(set(local_ranks)) == num_gpus, (
        f"Expected {num_gpus} different local_ranks, got {local_ranks}"
    )
    assert set(local_ranks) == set(range(num_gpus)), (
        f"Expected local_ranks {set(range(num_gpus))}, got {local_ranks}"
    )

    # Check 3: Verify workers have different CUDA_VISIBLE_DEVICES
    cuda_visible_devices = [
        info["env_vars"].get("CUDA_VISIBLE_DEVICES") for info in gpu_infos
    ]
    if num_gpus > 1:
        assert len(set(cuda_visible_devices)) == num_gpus, (
            f"Expected different CUDA_VISIBLE_DEVICES, got {cuda_visible_devices}"
        )
    else:
        assert len(set(cuda_visible_devices)) == 1, (
            f"Expected one CUDA_VISIBLE_DEVICES for 1 GPU, got {cuda_visible_devices}"
        )

    # Check 4: Verify all workers report correct world_size
    for info in gpu_infos:
        assert info["world_size"] == num_gpus, (
            f"Expected world_size={num_gpus}, got {info['world_size']}"
        )
        assert info["env_vars"]["WORLD_SIZE"] == str(num_gpus), (
            f"Expected WORLD_SIZE={num_gpus}, got {info['env_vars']['WORLD_SIZE']}"
        )

    # Check 5: Verify significant GPU memory is allocated (at least 1GB) on all GPUs
    for info in gpu_infos:
        assert info["memory_allocated_mb"] > 1000, (
            f"Not enough memory allocated on GPU for rank {info['rank']}: {info['memory_allocated_mb']:.2f} MB"
        )

    # Check 6: Verify model parameters are on CUDA devices for all workers
    for info in gpu_infos:
        param_sample = list(info["parameter_sample"].values())[0]
        assert "cuda" in param_sample["device"], (
            f"Parameter not on CUDA device: {param_sample['device']}"
        )

    # Check 8: Verify same model parameters are being tracked across workers
    param_names = [list(info["parameter_sample"].keys())[0] for info in gpu_infos]
    assert len(set(param_names)) == 1, (
        f"Workers are not tracking the same parameter: {param_names}"
    )

    # Check 9: Both workers should see their device as cuda:0 (correct distributed behavior)
    for info in gpu_infos:
        param_device = list(info["parameter_sample"].values())[0]["device"]
        assert param_device == "cuda:0", (
            f"Expected parameter device to be cuda:0, got {param_device}"
        )


@pytest.fixture
def training_setup(num_gpus):
    """Setup and teardown specifically for training tests."""
    policy = None
    cluster = None
    data = None
    loss_fn = None

    try:
        # Create resources with unique name
        cluster_name = f"test-train-{num_gpus}gpu"
        print(
            f"Creating training virtual cluster '{cluster_name}' for {num_gpus} GPUs..."
        )

        cluster = RayVirtualCluster(
            name=cluster_name,
            bundle_ct_per_node_list=[num_gpus],
            use_gpus=True,
            num_gpus_per_node=num_gpus,
            max_colocated_worker_groups=1,
        )

        config = basic_llama_test_config

        print("Creating training HfPolicy...")
        policy = HfPolicy(cluster=cluster, config=config, init_reference_model=False)

        # Create a test batch
        print("Creating test batch...")
        # set random seed
        torch.manual_seed(42)

        # Create test input_ids and attention_mask
        input_ids = torch.randint(0, 32000, (8, 128))  # 8 sequences, each of length 128
        attention_mask = torch.ones(8, 128)

        # Calculate input_lengths (all sequences are full length in this test)
        input_lengths = attention_mask.sum(dim=1).to(torch.int32)

        data = BatchedDataDict(
            {
                "input_ids": input_ids,
                "input_lengths": input_lengths,
                "attention_mask": attention_mask,  # Keep for compatibility with loss functions
                "labels": torch.randint(0, 32000, (8, 128)),
            }
        )

        # Create loss function
        loss_fn: LossFunction = simple_loss

        # Provide the resources to the test
        yield policy, cluster, data, loss_fn

    except Exception as e:
        print(f"Error during training setup: {e}")
        pytest.skip(f"Training setup failed: {e}")
    finally:
        # Clean up after the test
        print("Cleaning up resources for test")
        cluster.shutdown()
        policy.worker_group.shutdown()


def get_max_gpu_utilization(policy):
    max_memory_allocated = 0
    max_memory_reserved = 0
    gpu_infos = ray.get([w.get_gpu_info.remote() for w in policy.worker_group.workers])
    for info in gpu_infos:
        max_memory_allocated = max(max_memory_allocated, info["memory_allocated_mb"])
        max_memory_reserved = max(max_memory_reserved, info["memory_reserved_mb"])
    return max_memory_allocated, max_memory_reserved


@pytest.mark.timeout(180)
@pytest.mark.parametrize("num_gpus", [1, 2], ids=["1gpu", "2gpu"])
def test_hf_policy_training(training_setup, tracker, num_gpus):
    def verify_loss_tensor(loss_tensor):
        assert not torch.isnan(loss_tensor).any(), "Loss should not be NaN"
        assert not torch.isinf(loss_tensor).any(), "Loss should not be Inf"
        return loss_tensor

    policy, cluster, data, loss_fn = training_setup

    # Verify resources were created properly
    assert policy is not None, "Training policy was not created properly"
    assert cluster is not None, "Training cluster was not created properly"
    assert data is not None, "Test data was not created properly"
    assert loss_fn is not None, "Loss function was not created properly"

    # Call prepare_for_training if available
    print("\nPreparing for training...")
    policy.prepare_for_training()

    losses = []
    for steps in range(4):
        results = policy.train(data, loss_fn)

        # Verify results
        assert "loss" in results, "Training results should contain 'loss'"
        loss_tensor = results["loss"]
        verify_loss_tensor(loss_tensor)
        losses.append(loss_tensor[-1].item())

        print(f"Training loss: {results['loss']}")

    policy.finish_training()
    assert losses[0] > losses[-1], "Loss should decrease over training iterations"

    after_training_mem_allocated, after_training_mem_reserved = get_max_gpu_utilization(
        policy
    )
    print(
        f"Max GPU Utilization after training: {after_training_mem_allocated:,.1f} MB allocated, "
        f"{after_training_mem_reserved:,.1f} MB reserved"
    )
    tracker.track(
        f"after_training_mem_allocated_{num_gpus}gpu", after_training_mem_allocated
    )
    tracker.track(
        f"after_training_mem_reserved_{num_gpus}gpu", after_training_mem_reserved
    )

    policy.offload_after_refit()
    after_offload_mem_allocated, after_offload_mem_reserved = get_max_gpu_utilization(
        policy
    )
    print(
        f"Max GPU Utilization after offload: {after_offload_mem_allocated:,.1f} MB allocated, "
        f"{after_offload_mem_reserved:,.1f} MB reserved"
    )
    tracker.track(
        f"after_offload_mem_allocated_{num_gpus}gpu", after_offload_mem_allocated
    )
    tracker.track(
        f"after_offload_mem_reserved_{num_gpus}gpu", after_offload_mem_reserved
    )

    # Compare memory after offload to memory after training
    assert after_training_mem_allocated > 10_000, (
        "Memory after training should be more than 10GB"
    )
    assert after_offload_mem_allocated < 1_200, (
        "Memory after offload should be less than 1.2GB"
    )


@pytest.fixture
<<<<<<< HEAD
def generation_setup(request, tokenizer, num_gpus):
=======
def generation_setup(request, test_input_data, tokenizer):
>>>>>>> d7d4cd63
    """Setup and teardown specifically for generation tests."""
    policy = None
    cluster = None
    data = None
    init_reference_model = request.param

    try:
        # Create resources with unique name
        cluster_name = f"test-gen-{num_gpus}gpu-ref{init_reference_model}"
        print(
            f"Creating generation virtual cluster '{cluster_name}' for {num_gpus} GPUs "
            f"(ref_model={init_reference_model})..."
        )

        cluster = RayVirtualCluster(
            name=cluster_name,
            bundle_ct_per_node_list=[num_gpus],
            use_gpus=True,
            num_gpus_per_node=num_gpus,
            max_colocated_worker_groups=1,
        )

        config = basic_llama_test_config
        config["generation"] = configure_generation_config(
            config["generation"], tokenizer
        )

        print("Creating generation HfPolicy...")
        policy = HfPolicy(
            cluster=cluster, config=config, init_reference_model=init_reference_model
        )

        # Create a test batch
        print("Creating test batch...")
        torch.manual_seed(42)  # For reproducibility

        # Prepare test data
        data, prompts, expected_generations = test_input_data

        # Provide the resources to the test
        yield policy, cluster, data, prompts, expected_generations

    except Exception as e:
        print(f"Error during generation setup: {e}")
        pytest.skip(f"Generation setup failed: {e}")
    finally:
        # Clean up after the test
        print("Cleaning up resources for test")
        cluster.shutdown()
        policy.worker_group.shutdown()


@pytest.mark.timeout(180)
@pytest.mark.parametrize("num_gpus", [1, 2], ids=["1gpu", "2gpu"])
@pytest.mark.parametrize("generation_setup", [False], indirect=True)
def test_hf_policy_generation(generation_setup, tokenizer, num_gpus, tracker):
    policy, cluster, data, prompts, expected_generations = generation_setup

    # Verify resources were created properly
    assert policy is not None, "Generation policy was not created properly"
    assert cluster is not None, "Generation cluster was not created properly"
    assert data is not None, "Test data was not created properly"

    # Call prepare_for_generation if available
    print("Preparing for generation...")
    policy.prepare_for_generation()

    # Generate text
    print("Generating text...")
    results = policy.generate(data, greedy=True)

    # Verify results
    assert "output_ids" in results, "Generation results should contain 'output_ids'"
    output_ids = results["output_ids"]
    generated_texts = tokenizer.batch_decode(output_ids, skip_special_tokens=True)
    assert generated_texts == expected_generations, (
        "Output should be the same as the expected output"
    )

    # run logprob calculation manually to verify
    fprop_logprob_data = BatchedDataDict(
        {
            "input_ids": results.get("output_ids"),
            "input_lengths": results.get("unpadded_sequence_lengths"),
        }
    )
    fprop_results = policy.get_logprobs(fprop_logprob_data)
    for i, length in enumerate(data["input_lengths"]):
        fprop_results["logprobs"][i, :length] = 0

    for i, valid_seq_len in enumerate(results["unpadded_sequence_lengths"]):
        fprop_results["logprobs"][i, valid_seq_len:] = 0

    # Basic validation of output shape and content
    assert isinstance(output_ids, torch.Tensor), "Output should be a tensor"
    assert output_ids.dim() == 2, (
        "Output should be 2-dimensional [batch_size, seq_length]"
    )
    assert output_ids.size(0) == data.get("input_ids").size(0), (
        "Output batch size should match input"
    )
    assert output_ids.size(1) > data.get("input_ids").size(1), (
        "Output should be longer than input"
    )

    # validate that the logprobs are correct
    avg_prob_mult_error = torch.mean(
        torch.exp(torch.abs(results["logprobs"] - fprop_results["logprobs"]))
    )
    print(f"avg prob mult error: {avg_prob_mult_error}")
    tracker.track(f"avg_prob_mult_error_{num_gpus}gpu", float(avg_prob_mult_error))
    assert avg_prob_mult_error <= 1.025

    # get logprobs for the expected generations
    expected_tokenized = tokenizer(
        expected_generations,
        padding=True,
        truncation=True,
        max_length=64,
        return_tensors="pt",
        padding_side="right",
    )

    # Calculate input_lengths for expected generations
    expected_lengths = expected_tokenized["attention_mask"].sum(dim=1).to(torch.int32)

    expected_data = BatchedDataDict(
        {
            "input_ids": expected_tokenized["input_ids"],
            "input_lengths": expected_lengths,
        }
    )

    expected_logprobs = policy.get_logprobs(expected_data)["logprobs"]
    mean_lps = torch.mean(expected_logprobs * expected_tokenized["attention_mask"])
    tracker.track(f"mean_lps_{num_gpus}gpu", float(mean_lps))
    assert mean_lps > -1.7, "Expected logprobs should be greater than -1.7"
    assert mean_lps < -1.4, "Expected logprobs should be less than -1.4"

    # Call finish_generation if available
    print("Finishing generation...")
    policy.finish_generation()


@pytest.mark.timeout(180)
@pytest.mark.parametrize("num_gpus", [1, 2], ids=["1gpu", "2gpu"])
@pytest.mark.parametrize("generation_setup", [True], indirect=True)
def test_all_hf_policy_generation_lps_ref_training(generation_setup):
    policy, cluster, data, prompts, expected_generations = generation_setup

    # Verify resources were created properly
    assert policy is not None, "Generation policy was not created properly"
    assert cluster is not None, "Generation cluster was not created properly"
    assert data is not None, "Test data was not created properly"

    # Create reference data by generating with the model
    print("creating some data")
    ref_results = policy.generate(data, greedy=True)

    # Create training data with reference outputs
    token_loss_mask = torch.ones_like(ref_results["output_ids"])
    token_loss_mask[:, : data.get("input_ids").size(1)] = 0

    for idx, length in enumerate(ref_results["unpadded_sequence_lengths"]):
        token_loss_mask[idx, length:] = 0

    train_data = BatchedDataDict(
        {
            "input_ids": ref_results["output_ids"],
            "input_lengths": ref_results["unpadded_sequence_lengths"],
            "token_loss_mask": token_loss_mask,
        }
    )

    fprop_logprobs = policy.get_logprobs(train_data)["logprobs"]

    loss_fn: LossFunction = nll_loss

    # Train for a few steps
    policy.prepare_for_training()
    losses = []
    for step in range(8):
        results = policy.train(train_data, loss_fn)

        # Verify results
        assert "loss" in results, "Training results should contain 'loss'"
        loss_tensor = results["loss"]
        assert not torch.isnan(loss_tensor).any(), "Loss should not be NaN"
        assert not torch.isinf(loss_tensor).any(), "Loss should not be Inf"
        losses.append(loss_tensor[-1].item())

        print(f"Training loss at step {step}: {results['loss']}")

    policy.finish_training()

    post_train_reference_logprobs = policy.get_reference_policy_logprobs(train_data)[
        "reference_logprobs"
    ]
    post_train_fprop_logprobs = policy.get_logprobs(train_data)["logprobs"]

    # Verify that the reference policy logprobs match the original policy logprobs
    assert torch.allclose(fprop_logprobs, post_train_reference_logprobs), (
        "Logprobs from policy before training and reference policy after training should match"
    )

    # Calculate NLL before and after training
    pre_train_nll = -torch.sum(fprop_logprobs * token_loss_mask, dim=-1)
    post_train_nll = -torch.sum(post_train_fprop_logprobs * token_loss_mask, dim=-1)
    print(f"Pre-training NLL: {pre_train_nll.mean().item()}")
    print(f"Post-training NLL: {post_train_nll.mean().item()}")

    # Verify that training improved the model's predictions on every sample
    assert torch.all(post_train_nll < pre_train_nll), (
        "Model should improve at predicting its own generations after training"
    )
    assert torch.all(post_train_nll < 5), (
        "Model should improve at predicting its own generations after training"
    )

    # Verify loss decreased during training
    assert losses[0] > losses[-1], "Loss should decrease over training iterations"


def test_hf_policy_generation_with_stop(test_input_data, tokenizer):
    # Create resources with unique name
    cluster_name = "test-generate-with-stop"
    print(f"Creating training virtual cluster '{cluster_name}'...")

    cluster = RayVirtualCluster(
        name=cluster_name,
        bundle_ct_per_node_list=[2],  # Single node, 2 gpus
        use_gpus=True,
        num_gpus_per_node=2,  # Using both GPUs
        max_colocated_worker_groups=1,  # Only one worker group
    )

    # Create separate configs for each policy
    config = deepcopy(basic_llama_test_config)
    config["generation"] = configure_generation_config(config["generation"], tokenizer)
    # Add stop strings for testing
    config["generation"]["stop_token_ids"] = [1690, 1920]  # [" process", "many"]
    config["generation"]["stop_strings"] = ["because it is", "A. Houston"]

    # Ensure we can get same output
    assert config["model_name"] == "meta-llama/Llama-3.2-1B", (
        "Model name should be meta-llama/Llama-3.2-1B to get expected output"
    )

    # Create policy
    policy = HfPolicy(cluster=cluster, config=config)

    # Call prepare_for_generation if available
    print("Preparing for generation...")
    policy.prepare_for_generation()

    # Generate text
    print("Generating text...")
    data, _, _ = test_input_data
    results = policy.generate(data, greedy=True)
    output_ids = results["output_ids"]

    # Call finish_generation if available
    print("Finishing generation...")
    policy.finish_generation()

    # Check result
    generated_texts = tokenizer.batch_decode(output_ids, skip_special_tokens=True)
    assert generated_texts == [
        "Write a story about a magical forest. The forest is magical because it is",
        "Explain how photosynthesis works\nExplain how photosynthesis works\nPhotosynthesis is the process",
        "What are the benefits of exercise? The benefits of exercise are many",
        "Describe the water cycle in your own words.\nDescribe the water cycle in your own words.\nDescribe the",
        "What is the capital of France? A. Paris B. New York C. Washington D. Baton Rouge\nA",
        "Who is the president of the USA? Who is the president of the USA? Who is the president of the USA?",
        "What is the capital of the moon? A. Houston",
        "Where is the sun? Where is the moon? Where is the earth? Where is the sky? Where",
    ], "Output should be the same as the expected output"

    # Clean up after the test
    print("Cleaning up resources for test")
    cluster.shutdown()
    policy.worker_group.shutdown()<|MERGE_RESOLUTION|>--- conflicted
+++ resolved
@@ -402,11 +402,7 @@
 
 
 @pytest.fixture
-<<<<<<< HEAD
-def generation_setup(request, tokenizer, num_gpus):
-=======
-def generation_setup(request, test_input_data, tokenizer):
->>>>>>> d7d4cd63
+def generation_setup(request, test_input_data, tokenizer, num_gpus):
     """Setup and teardown specifically for generation tests."""
     policy = None
     cluster = None
