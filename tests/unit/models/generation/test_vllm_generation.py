# Copyright (c) 2025, NVIDIA CORPORATION.  All rights reserved.
#
# Licensed under the Apache License, Version 2.0 (the "License");
# you may not use this file except in compliance with the License.
# You may obtain a copy of the License at
#
#     http://www.apache.org/licenses/LICENSE-2.0
#
# Unless required by applicable law or agreed to in writing, software
# distributed under the License is distributed on an "AS IS" BASIS,
# WITHOUT WARRANTIES OR CONDITIONS OF ANY KIND, either express or implied.
# See the License for the specific language governing permissions and
# limitations under the License.

import os
from copy import deepcopy

import pytest
import ray
import torch

from nemo_rl.algorithms.grpo import refit_policy_generation
from nemo_rl.algorithms.loss_functions import NLLLoss
from nemo_rl.algorithms.utils import get_tokenizer
from nemo_rl.distributed.batched_data_dict import BatchedDataDict
from nemo_rl.distributed.virtual_cluster import (
    RayVirtualCluster,
    _get_node_ip_and_free_port,
)
from nemo_rl.models.generation import configure_generation_config
from nemo_rl.models.generation.vllm import VllmConfig, VllmGeneration
from nemo_rl.models.policy import PolicyConfig
from nemo_rl.models.policy.lm_policy import Policy

model_name = "Qwen/Qwen3-0.6B"
# Define basic vLLM test config
basic_vllm_test_config: VllmConfig = {
    "backend": "vllm",
    "model_name": model_name,
    "tokenizer": {
        "name": model_name,
    },
    "dtype": "bfloat16",
    "max_new_tokens": 5,
    "temperature": 0.8,
    "top_p": 1.0,
    "top_k": None,
    "stop_token_ids": None,
    "stop_strings": None,
    "vllm_cfg": {
        "precision": "bfloat16",
        "tensor_parallel_size": 1,
        "pipeline_parallel_size": 1,
        "gpu_memory_utilization": 0.7,
        "max_model_len": 1024,
        "async_engine": False,  # Default to False for synchronous tests
        "skip_tokenizer_init": False,
        "load_format": "auto",
        "enforce_eager": "False",
    },
    "colocated": {
        "enabled": True,
        "resources": {
            "gpus_per_node": None,
            "num_nodes": None,
        },
    },
    "vllm_kwargs": {},
}

basic_dtensor_test_config: PolicyConfig = {
    "model_name": basic_vllm_test_config["model_name"],
    "tokenizer": {
        "name": basic_vllm_test_config["tokenizer"]["name"],
    },
    # Required training parameters
    "train_global_batch_size": 1,
    "train_micro_batch_size": 1,
    "learning_rate": 5e-6,
    "logprob_batch_size": 1,
    "max_new_tokens": 16,
    "do_sample": False,
    "precision": "float32",
    "fsdp_offload_enabled": False,
    "activation_checkpointing_enabled": False,
    "optimizer": {
        "name": "torch.optim.AdamW",
        "kwargs": {
            "lr": 5e-6,
            "weight_decay": 0.01,
            "betas": [0.9, 0.999],
            "eps": 1e-8,
        },
    },
    "dtensor_cfg": {
        "enabled": True,
        "cpu_offload": False,
        "sequence_parallel": False,
        "activation_checkpointing": False,
        "tensor_parallel_size": 1,
        "context_parallel_size": 1,
        "custom_parallel_plan": None,
    },
    "dynamic_batching": {
        "enabled": True,
        "train_mb_tokens": 40,
        "logprob_mb_tokens": 40,
        "sequence_length_round": 4,
    },
    "max_grad_norm": 1.0,
    "make_sequence_length_divisible_by": 1,
    "generation": deepcopy(basic_vllm_test_config),
}


def get_basic_megatron_test_config(
    tp: int = 1,
    pp: int = 1,
    precision: str = "float32",
    activation_checkpointing: bool = False,
    sequence_parallel: bool = False,
) -> PolicyConfig:
    """Create a test config for Megatron policy worker."""
    # Use the exact same model as vLLM tests for perfect compatibility
    model_name = basic_vllm_test_config["model_name"]  # Use same model as vLLM config

    return {
        "model_name": model_name,
        "tokenizer": {"name": model_name},
        "generation_batch_size": 2,  # Small batch size for testing
        "train_global_batch_size": 4,
        "train_micro_batch_size": 2,
        "learning_rate": 5e-6,
        "logprob_batch_size": 2,
        "precision": precision,
        "generation": {
            "backend": "megatron",
            "temperature": 1.0,
            "max_new_tokens": 16,  # Small number of tokens for testing
            "top_p": 1.0,
            "top_k": None,
            "stop_token_ids": None,
            "stop_strings": None,
        },
        "dtensor_cfg": {
            "enabled": False,  # Disabled for Megatron tests
        },
        "dynamic_batching": {
            "enabled": False,  # Start with simple batching
        },
        "megatron_cfg": {
            "enabled": True,
            "empty_unused_memory_level": 0,
            "activation_checkpointing": activation_checkpointing,
            "converter_type": "Qwen2ForCausalLM",  # Use Qwen2 converter for Qwen3 models (compatible)
            "tensor_model_parallel_size": tp,
            "expert_tensor_parallel_size": 1,
            "expert_model_parallel_size": 1,
            "pipeline_model_parallel_size": pp,
            "num_layers_in_first_pipeline_stage": None,
            "num_layers_in_last_pipeline_stage": None,
            "context_parallel_size": 1,
            "pipeline_dtype": precision,
            "sequence_parallel": sequence_parallel,
            "freeze_moe_router": True,
            "moe_router_dtype": "fp64",
            "moe_router_load_balancing_type": "none",
            "moe_router_bias_update_rate": 0.0,
<<<<<<< HEAD
=======
            "apply_rope_fusion": True,
>>>>>>> a08829bd
            "optimizer": {
                "optimizer": "adam",
                "lr": 5.0e-6,
                "min_lr": 5.0e-7,
                "weight_decay": 0.01,
                "bf16": precision == "bfloat16",
                "fp16": precision == "float16",
                "params_dtype": "float32",
                "adam_beta1": 0.9,
                "adam_beta2": 0.999,
                "adam_eps": 1e-8,
                "use_distributed_optimizer": True,
                "use_precision_aware_optimizer": True,
                "clip_grad": 1.0,
            },
            "scheduler": {
                "start_weight_decay": 0.01,
                "end_weight_decay": 0.01,
                "weight_decay_incr_style": "constant",
                "lr_decay_style": "constant",
                "lr_decay_iters": None,
                "lr_warmup_iters": 50,
                "lr_warmup_init": 5.0e-7,
            },
            "distributed_data_parallel_config": {
                "grad_reduce_in_fp32": False,
                "overlap_grad_reduce": True,
                "overlap_param_gather": False,
                "average_in_collective": True,
                "data_parallel_sharding_strategy": "optim_grads_params",
            },
        },
        "optimizer": None,  # Remove default FSDP optimizer
        "scheduler": None,  # Remove default scheduler
        "max_grad_norm": 1.0,
    }


@pytest.fixture(scope="function")
def cluster():
    """Create a virtual cluster for testing."""
    # Create a cluster with 1 node that has 2 GPU bundles
    virtual_cluster = RayVirtualCluster(
        bundle_ct_per_node_list=[2],  # 1 node with 2 GPU bundle
        use_gpus=True,
        max_colocated_worker_groups=2,
        num_gpus_per_node=2,  # Use available GPUs
        name="vllm-test-cluster",
    )
    yield virtual_cluster
    virtual_cluster.shutdown()


@pytest.fixture(scope="function")
def tokenizer():
    """Initialize tokenizer for the test model."""
    tokenizer = get_tokenizer(basic_vllm_test_config["tokenizer"])
    return tokenizer


@pytest.fixture(scope="function")
def policy(cluster, tokenizer):
    """Initialize the vLLM policy (synchronous by default)."""
    vllm_config = deepcopy(basic_vllm_test_config)
    # Ensure async_engine is False for the standard policy fixture
    vllm_config["vllm_cfg"]["async_engine"] = False
    vllm_config = configure_generation_config(vllm_config, tokenizer)
    p = VllmGeneration(cluster, vllm_config)
    yield p
    try:
        p.shutdown()
        import gc

        gc.collect()
        torch.cuda.empty_cache()
    except Exception as e:
        print(f"Error during policy cleanup: {e}")


def _create_ray_virtual_cluster_for_test(name: str) -> RayVirtualCluster:
    """Helper function to create a standard RayVirtualCluster for tests."""
    return RayVirtualCluster(
        bundle_ct_per_node_list=[1],
        use_gpus=True,
        max_colocated_worker_groups=1,
        num_gpus_per_node=1,
        name=name,
    )


@pytest.fixture(scope="function")
def policy_cluster_separate():
    """Create a virtual cluster for the Policy, using 1 GPU."""
    cluster = _create_ray_virtual_cluster_for_test("vllm-test-policy-cluster-separate")
    yield cluster
    try:
        cluster.shutdown()
    except Exception as e:
        print(f"Error during policy_cluster_separate shutdown: {e}")


def get_generation_cluster_separate(num_gpus_per_node: int = 1) -> RayVirtualCluster:
    """Create a virtual cluster for the VllmGeneration policy, using num_gpus_per_node GPU."""
    return RayVirtualCluster(
        bundle_ct_per_node_list=[num_gpus_per_node],
        use_gpus=True,
        max_colocated_worker_groups=1,
        num_gpus_per_node=num_gpus_per_node,
        name="vllm-test-generation-cluster-separate",
    )


@pytest.fixture(scope="function")
def test_input_data(tokenizer):
    """Create test input data for inference."""
    test_prompts = [
        "Hello, my name is",
        "The capital of France is",
    ]

    # Tokenize prompts
    encodings = tokenizer(
        test_prompts,
        padding="max_length",
        max_length=20,
        truncation=True,
        return_tensors="pt",
        padding_side="right",
    )

    # Calculate input lengths from attention mask
    input_lengths = encodings["attention_mask"].sum(dim=1).to(torch.int32)

    # Create input data dictionary
    return BatchedDataDict(
        {
            "input_ids": encodings["input_ids"],
            "input_lengths": input_lengths,
        }
    )


@pytest.fixture(scope="module", autouse=True)
def skip_tied_weight_check_for_all():
    """Automatically skip tied weight check for all tests in this module."""
    os.environ["NRL_SKIP_TIED_WEIGHT_CHECK"] = "1"

    yield

    # Restore the original value
    os.environ.pop("NRL_SKIP_TIED_WEIGHT_CHECK", None)


def test_vllm_missing_required_config_key(cluster):
    """Test that an assertion error is raised when a required config key is missing."""
    # Create a config missing a required key by removing 'model_name'
    incomplete_config = deepcopy(basic_vllm_test_config)
    del incomplete_config["model_name"]  # Remove a required key

    # Also need to ensure skip_tokenizer_init and load_format are there
    # since these are checked in VllmConfig.__annotations__
    incomplete_config["skip_tokenizer_init"] = True
    incomplete_config["load_format"] = "auto"

    # Attempt to initialize VllmGeneration with incomplete config - should raise AssertionError
    with pytest.raises(AssertionError) as excinfo:
        VllmGeneration(cluster, incomplete_config)

    # Verify the error message contains information about the missing key
    error_message = str(excinfo.value)
    assert "Missing required keys in VllmConfig" in error_message
    assert "model_name" in error_message, (
        "Error should mention the missing 'model_name' key"
    )
    print(f"Successfully caught missing config key with error: {error_message}")


def test_vllm_policy_generation(policy, test_input_data, tokenizer):
    """Test vLLM policy generation capabilities."""
    # Test generation
    print("Testing generation...")
    outputs = policy.generate(test_input_data)

    # Validate outputs format
    assert "output_ids" in outputs, "output_ids not found in generation output"
    assert "logprobs" in outputs, "logprobs not found in generation output"
    assert "generation_lengths" in outputs, (
        "generation_lengths not found in generation output"
    )
    assert "unpadded_sequence_lengths" in outputs, (
        "unpadded_sequence_lengths not found in generation output"
    )

    # Validate outputs shape and content
    assert outputs["output_ids"].shape[0] == len(test_input_data["input_ids"]), (
        "Wrong batch size in output"
    )
    assert outputs["generation_lengths"].shape[0] == len(
        test_input_data["input_ids"]
    ), "Wrong batch size in generation_lengths"

    # Decode and check outputs
    generated_sequences = outputs["output_ids"]
    generated_texts = tokenizer.batch_decode(
        generated_sequences, skip_special_tokens=True
    )

    print(f"Generated texts: {generated_texts}")

    # All texts should have a non-zero length and be longer than inputs
    assert all(len(text) > 0 for text in generated_texts), (
        "Some generated texts are empty"
    )


async def _generate_async(vllm_policy, tokenizer, test_input_data, greedy=False):
    collected_indexed_outputs = []
    # generate_async is restricted to handle only single samples
    input_generator = test_input_data.make_microbatch_iterator(microbatch_size=1)
    for single_item_input in input_generator:
        async for original_idx, single_item_output in vllm_policy.generate_async(
            single_item_input, greedy=greedy
        ):
            collected_indexed_outputs.append((original_idx, single_item_output))

    # Sort by original_idx to ensure order matches generation_input_data
    collected_indexed_outputs.sort(key=lambda x: x[0])

    # Extract in correct order
    outputs = [item for _, item in collected_indexed_outputs]
    pad_token_id = vllm_policy.cfg.get("pad_token_id", tokenizer.pad_token_id)
    outputs = BatchedDataDict.from_batches(
        outputs,
        pad_value_dict={"output_ids": pad_token_id, "logprobs": 0.0},
    )
    return outputs


@pytest.mark.asyncio
@pytest.mark.parametrize(
    "tensor_parallel_size,pipeline_parallel_size", [(2, 1), (1, 2)]
)
async def test_vllm_policy_generation_async(
    cluster, test_input_data, tokenizer, tensor_parallel_size, pipeline_parallel_size
):
    """Test vLLM policy async generation capabilities."""
    # Ensure the policy is configured for async generation
    # Create separate configs for each policy
    lm_policy = None
    async_policy = None
    try:
        vllm_config = deepcopy(basic_vllm_test_config)
        vllm_config = configure_generation_config(vllm_config, tokenizer)
        vllm_config["vllm_cfg"]["async_engine"] = True
        vllm_config["vllm_cfg"]["tensor_parallel_size"] = tensor_parallel_size
        vllm_config["vllm_cfg"]["pipeline_parallel_size"] = pipeline_parallel_size
        dtensor_config = basic_dtensor_test_config
        from nemo_rl.models.policy.lm_policy import Policy

        async_policy = VllmGeneration(cluster, vllm_config)
        async_policy.finish_generation()
        print("creating hf policy...")

        lm_policy = Policy(cluster, dtensor_config, tokenizer)
        refit_policy_generation(
            lm_policy, async_policy, vllm_config["colocated"]["enabled"]
        )

        outputs = await _generate_async(async_policy, tokenizer, test_input_data)

        # Validate outputs format
        assert "output_ids" in outputs, "output_ids not found in generation output"
        assert "logprobs" in outputs, "logprobs not found in generation output"
        assert "generation_lengths" in outputs, (
            "generation_lengths not found in generation output"
        )
        assert "unpadded_sequence_lengths" in outputs, (
            "unpadded_sequence_lengths not found in generation output"
        )

        # Validate outputs shape and content
        assert outputs["output_ids"].shape[0] == len(test_input_data["input_ids"]), (
            "Wrong batch size in output"
        )
        assert outputs["generation_lengths"].shape[0] == len(
            test_input_data["input_ids"]
        ), "Wrong batch size in generation_lengths"

        # Decode and check outputs
        generated_sequences = outputs["output_ids"]
        generated_texts = tokenizer.batch_decode(
            generated_sequences, skip_special_tokens=True
        )

        print(f"Generated texts: {generated_texts}")

        # All texts should have a non-zero length and be longer than inputs
        assert all(len(text) > 0 for text in generated_texts), (
            "Some generated texts are empty"
        )

    finally:
        # Clean up resources
        print("Cleaning up resources...")
        if async_policy:
            async_policy.shutdown()
        if lm_policy and hasattr(lm_policy, "shutdown"):
            lm_policy.shutdown()


@pytest.mark.skip(
    reason="Skipping for now, will be fixed in https://github.com/NVIDIA-NeMo/RL/issues/408"
)
def test_vllm_worker_seed_behavior(cluster, tokenizer):
    """
    1. Different workers generate different outputs for identical prompts due to different seeds
    2. When forced to use the same seed, workers generate identical outputs
    """
    from nemo_rl.models.generation.vllm import VllmGenerationWorker

    unique_prompts = [
        "Hello, my name is",
        "The capital of France is",
    ]

    # Create a batch where each prompt appears twice
    # When sharded, different workers will get the same prompt
    duplicated_prompts = unique_prompts + unique_prompts

    # Tokenize prompts
    encodings = tokenizer(
        duplicated_prompts,
        padding="max_length",
        max_length=20,
        truncation=True,
        return_tensors="pt",
        padding_side="right",
    )

    input_lengths = encodings["attention_mask"].sum(dim=1).to(torch.int32)

    # Create input data dictionary
    duplicated_batch = BatchedDataDict(
        {
            "input_ids": encodings["input_ids"],
            "input_lengths": input_lengths,
        }
    )

    # Part 1: Test that different workers generate different outputs due to different seeds
    print("Creating vLLM policy with default seed behavior...")
    vllm_config = deepcopy(basic_vllm_test_config)
    vllm_config = configure_generation_config(vllm_config, tokenizer)
    policy = VllmGeneration(cluster, vllm_config)
    policy.finish_generation()

    from nemo_rl.models.policy.lm_policy import Policy

    dtensor_config = basic_dtensor_test_config
    lm_policy = Policy(cluster, dtensor_config, tokenizer)

    print("refitting vllm policy...")
    refit_policy_generation(lm_policy, policy, vllm_config["colocated"]["enabled"])

    try:
        # Generate with duplicated prompts
        print("Running generation with duplicated prompts...")
        outputs = policy.generate(duplicated_batch, greedy=False)

        # Decode the generated sequences
        gen_texts = tokenizer.batch_decode(
            outputs["output_ids"], skip_special_tokens=True
        )

        print(f"Generated texts with duplicated prompts: {gen_texts}")

        # Check if the duplicated prompts generated different texts
        # The first half and second half should be different due to different worker seeds
        first_half = gen_texts[: len(unique_prompts)]
        second_half = gen_texts[len(unique_prompts) :]

        print(f"First worker outputs: {first_half}")
        print(f"Second worker outputs: {second_half}")

        # At least one of the pairs should be different due to different seeds
        assert first_half != second_half, (
            "Different workers should generate different outputs for identical prompts due to different seeds"
        )

        # Clean up before the second test
        policy.shutdown()

        # Part 2: Test with fixed seed to verify identical outputs
        print("\nNow testing with fixed seed...")

        # Store the original configure_worker method
        original_configure_worker = VllmGenerationWorker.configure_worker

        # Override the configure_worker method to always use the same seed
        def configure_worker_fixed_seed(num_gpus, bundle_indices=None):
            resources, env_vars, init_kwargs = original_configure_worker(
                num_gpus, bundle_indices
            )
            # Override with fixed seed
            init_kwargs["seed"] = 42
            return resources, env_vars, init_kwargs

        VllmGenerationWorker.configure_worker = configure_worker_fixed_seed

        # Create a new policy with fixed seed
        fixed_seed_policy = VllmGeneration(cluster, vllm_config)

        # Generate with the same duplicated prompts
        print("Running generation with fixed seed...")
        fixed_seed_outputs = fixed_seed_policy.generate(duplicated_batch, greedy=False)

        # Decode the generated sequences
        fixed_seed_gen_texts = tokenizer.batch_decode(
            fixed_seed_outputs["output_ids"], skip_special_tokens=True
        )

        print(f"Generated texts with fixed seed: {fixed_seed_gen_texts}")

        # Check if the duplicated prompts now generate the same texts
        fixed_seed_first_half = fixed_seed_gen_texts[: len(unique_prompts)]
        fixed_seed_second_half = fixed_seed_gen_texts[len(unique_prompts) :]

        print(f"First worker outputs (fixed seed): {fixed_seed_first_half}")
        print(f"Second worker outputs (fixed seed): {fixed_seed_second_half}")

        # With the same seed, outputs should be identical
        assert fixed_seed_first_half == fixed_seed_second_half, (
            "Workers with the same fixed seed should generate identical outputs for identical prompts"
        )

    finally:
        # Restore the original method if we patched it
        if "original_configure_worker" in locals():
            VllmGenerationWorker.configure_worker = original_configure_worker

        # Clean up resources
        if "policy" in locals() and hasattr(policy, "shutdown"):
            policy.shutdown()
        if "fixed_seed_policy" in locals() and hasattr(fixed_seed_policy, "shutdown"):
            fixed_seed_policy.shutdown()

        # Force garbage collection
        import gc

        gc.collect()
        torch.cuda.empty_cache()


@pytest.mark.timeout(140)
@pytest.mark.asyncio
@pytest.mark.parametrize("async_engine", [True, False])
async def test_vllm_generation_with_hf_training(cluster, tokenizer, async_engine):
    """1. Use vLLM for generation
    2. Use HF policy for training and logprob computation

    This test validates that the two policies can work together.
    """
    from nemo_rl.models.policy.lm_policy import Policy
    from tests.unit.test_utils import SimpleNLLLoss

    # Create separate configs for each policy
    vllm_config = deepcopy(basic_vllm_test_config)
    vllm_config["vllm_cfg"]["async_engine"] = async_engine
    vllm_config = configure_generation_config(vllm_config, tokenizer)

    dtensor_config = deepcopy(basic_dtensor_test_config)
    dtensor_config["train_global_batch_size"] = 4

    vllm_policy = None
    lm_policy = None

    try:
        prompts = [
            "Write a story about a magical forest",
            "Explain how photosynthesis works",
            "What are the benefits of exercise?",
            "Describe the water cycle",
            "What is the capital of France?",
            "Who is the president of the USA?",
            "What is the capital of the moon?",
            "Where is the sun?",
        ]

        # Tokenize the prompts the same way as in test_hf_ray_policy
        tokenized = tokenizer(
            prompts,
            padding=True,
            truncation=True,
            max_length=64,
            return_tensors="pt",
            padding_side="right",
        )
        # Calculate input lengths from attention mask
        input_lengths = tokenized["attention_mask"].sum(dim=1).to(torch.int32)

        test_input_data = BatchedDataDict(
            {
                "input_ids": tokenized["input_ids"],
                "input_lengths": input_lengths,
            }
        )

        # Create both policies
        print("Creating vLLM policy...")
        vllm_policy = VllmGeneration(cluster, vllm_config)
        vllm_policy.finish_generation()

        print("Creating DTensor policy...")
        lm_policy = Policy(cluster, dtensor_config, tokenizer)

        print("refitting vllm policy...")
        refit_policy_generation(
            lm_policy, vllm_policy, vllm_config["colocated"]["enabled"]
        )

        # Step 1: Use vLLM for generation
        print("Using vLLM policy for fast generation...")
        if async_engine:
            generation_results = await _generate_async(
                vllm_policy, tokenizer, test_input_data, greedy=True
            )
        else:
            generation_results = vllm_policy.generate(test_input_data, greedy=True)

        vllm_policy.finish_generation()

        # Validate generation outputs
        assert "output_ids" in generation_results, (
            "output_ids not found in vLLM generation output"
        )
        assert "logprobs" in generation_results, (
            "logprobs not found in vLLM generation output"
        )

        # Decode generations
        generated_texts = tokenizer.batch_decode(
            generation_results["output_ids"], skip_special_tokens=True
        )
        print(f"vLLM generated texts: {generated_texts}")

        # Run logprob calculation with HF policy to verify
        fprop_logprob_data = BatchedDataDict(
            {
                "input_ids": generation_results["output_ids"],
                "input_lengths": generation_results["unpadded_sequence_lengths"],
            }
        )
        # Get logprobs from HF policy
        lm_policy.prepare_for_lp_inference()
        fprop_results = lm_policy.get_logprobs(fprop_logprob_data)
        # Zero out logprobs for input tokens

        print(f"HF logprobs: {fprop_results['logprobs']}")
        print(f"vLLM logprobs: {generation_results['logprobs']}")

        # Validate that the logprobs are correct (comparing vLLM generation logprobs with HF computed logprobs)

        # Create a mask for padding tokens to only include tokens up to generation_lengths
        padding_mask = torch.zeros_like(
            generation_results["logprobs"], dtype=torch.bool
        )
        for i, (input_len, total_valid_len) in enumerate(
            zip(
                test_input_data.get("input_lengths"),
                generation_results["unpadded_sequence_lengths"],
            )
        ):
            padding_mask[i, input_len:total_valid_len] = True

        abs_diff = torch.abs(generation_results["logprobs"] - fprop_results["logprobs"])
        masked_abs_diff = abs_diff.masked_select(padding_mask)
        avg_prob_mult_error = (
            torch.mean(torch.exp(masked_abs_diff))
            if masked_abs_diff.numel() > 0
            else torch.tensor(0.0)
        )

        print(f"Average probability multiplicative error: {avg_prob_mult_error}")
        assert avg_prob_mult_error <= 1.043, "vLLM and HF logprobs should closely match"

        # Step 2: Prepare simplified training data (smaller and with padding removed to prevent OOM)
        # Use a very small sequence for training to ensure it works
        max_seq_len = min(40, generation_results["output_ids"].shape[1])
        # cap generation lengths to max_seq_len
        generation_results["unpadded_sequence_lengths"] = torch.clamp(
            generation_results["unpadded_sequence_lengths"], max=max_seq_len
        )

        train_input_ids = generation_results["output_ids"][:, :max_seq_len]
        token_loss_mask = torch.ones_like(train_input_ids)
        # Only compute loss on generated tokens, not input
        input_len = test_input_data.get("input_ids").size(1)
        token_loss_mask[:, :input_len] = 0

        for idx, length in enumerate(generation_results["unpadded_sequence_lengths"]):
            token_loss_mask[idx, length:] = 0

        train_data = BatchedDataDict(
            {
                "input_ids": train_input_ids,
                "input_lengths": generation_results["unpadded_sequence_lengths"],
                "token_loss_mask": token_loss_mask,
                "sample_mask": torch.ones(train_input_ids.shape[0]),
            }
        )

        # Step 3: Try a minimal training step with HF policy
        print("Training with HF policy (single step)...")
        lm_policy.prepare_for_training()

        # Just do one training step to verify it works
        results = lm_policy.train(train_data, SimpleNLLLoss())
        print(f"Training loss: {results['loss']}")

        lm_policy.finish_training()
        lm_policy.offload_after_refit()

        # Step 4: Use vLLM for generation again to complete the workflow
        print("Using vLLM for generation again...")
        vllm_policy.prepare_for_generation()
        if async_engine:
            final_generation = await _generate_async(
                vllm_policy, tokenizer, test_input_data
            )
        else:
            final_generation = vllm_policy.generate(test_input_data)

        assert "output_ids" in final_generation, (
            "Final generation should contain output_ids"
        )

        print("Successfully demonstrated vLLM generation + HF training workflow!")

    finally:
        # Clean up resources
        print("Cleaning up resources...")
        if vllm_policy:
            vllm_policy.shutdown()
        if lm_policy and hasattr(lm_policy, "shutdown"):
            lm_policy.shutdown()


def test_vllm_policy_tensor_parallel(cluster, tokenizer):
    """Test vLLM policy with tensor parallelism > 1."""
    # Configure with tensor_parallel_size=2
    tp_config = deepcopy(basic_vllm_test_config)
    tp_config = configure_generation_config(tp_config, tokenizer)
    tp_config["vllm_cfg"]["tensor_parallel_size"] = 2

    # Ensure we specify the distributed executor backend
    tp_config["vllm_kwargs"] = {"distributed_executor_backend": "ray"}

    vllm_policy = None
    try:
        vllm_policy = VllmGeneration(cluster, tp_config)

        # Create simple test input
        test_prompts = ["Hello, my name is", "The capital of France is"]
        encodings = tokenizer(
            test_prompts,
            padding="max_length",
            max_length=10,
            truncation=True,
            return_tensors="pt",
            padding_side="right",
        )

        test_input_data = BatchedDataDict(
            {
                "input_ids": encodings["input_ids"],
                "input_lengths": encodings["attention_mask"].sum(dim=1).to(torch.int32),
            }
        )

        # Test generation with tensor parallelism
        outputs = vllm_policy.generate(test_input_data)

        vllm_policy.finish_generation()
        vllm_policy.prepare_for_generation()
        # Validate outputs
        # Test generation with tensor parallelism
        outputs = vllm_policy.generate(test_input_data)

        assert "output_ids" in outputs, "output_ids not found in generation output"
        assert outputs["output_ids"].shape[0] == 2, "Wrong batch size in output"

        # Decode and check output
        generated_text = tokenizer.decode(
            outputs["output_ids"][0], skip_special_tokens=True
        )
        print(f"Generated text with TP=2: {generated_text}")
        assert len(generated_text) > 0, "Generated text is empty"

    finally:
        # Clean up resources
        if vllm_policy:
            vllm_policy.shutdown()


def test_vllm_generate_text(cluster, tokenizer):
    """Test that vLLM can generate text."""
    # Prepare test data
    test_prompts = [
        "Hello, my name is",
        "The capital of France is",
    ]
    test_prompts = BatchedDataDict({"prompts": test_prompts})

    # Create separate configs for each policy
    vllm_config = deepcopy(basic_vllm_test_config)
    vllm_config = configure_generation_config(vllm_config, tokenizer, is_eval=True)

    # Ensure we can get same output
    assert vllm_config["model_name"] == "Qwen/Qwen3-0.6B", (
        "Model name should be Qwen/Qwen3-0.6B to get expected output"
    )
    assert vllm_config["vllm_cfg"]["tensor_parallel_size"] == 1, (
        "Tensor parallel size should be 1 to get expected output"
    )

    # Create vLLM generation
    vllm_generation = VllmGeneration(cluster, vllm_config)

    # Generate and check result
    output = vllm_generation.generate_text(test_prompts, greedy=True)
    assert output["texts"] == [
        " Lina. I'm",
        " Paris. The capital of",
    ], "Output should be the same as the expected output"

    # Clean up
    vllm_generation.shutdown()


@pytest.mark.timeout(180)
@pytest.mark.parametrize("tensor_parallel_size", [1, 2])
@pytest.mark.parametrize("enable_dtensor", [True, False])
def test_vllm_weight_update_and_prefix_cache_reset(
    cluster, tokenizer, tensor_parallel_size, enable_dtensor
):
    """Test that the vLLM prefix cache is correctly reset when weights change."""
    from nemo_rl.models.policy.lm_policy import Policy

    # Create configs
    vllm_config = deepcopy(basic_vllm_test_config)
    vllm_config = configure_generation_config(vllm_config, tokenizer, is_eval=True)
    vllm_config["vllm_cfg"]["tensor_parallel_size"] = tensor_parallel_size
    if tensor_parallel_size > 1:
        vllm_config["vllm_kwargs"] = {"distributed_executor_backend": "ray"}

    dtensor_config = basic_dtensor_test_config

    # Create policies
    vllm_policy = None
    lm_policy = None
    try:
        print(f"Creating DTensor policy for TP={tensor_parallel_size}...")
        lm_policy = Policy(cluster, dtensor_config, tokenizer)
        print(f"Creating vLLM policy for TP={tensor_parallel_size}...")
        vllm_policy = VllmGeneration(cluster, vllm_config)

        # Prepare input data (batch size 2)
        text = """Answer the question based on the context below. Keep the answer short and concise. Respond "Unsure about answer" if not sure about the answer. Context: Teplizumab traces its roots to a New Jersey drug company called Ortho Pharmaceutical. There, scientists generated an early version of the antibody, dubbed OKT3. Originally sourced from mice, the molecule was able to bind to the surface of T cells and limit their cell-killing potential. In 1986, it was approved to help prevent organ rejection after kidney transplants, making it the first therapeutic antibody allowed for human use.Question: What was OKT3 originally sourced from?Answer:"""
        test_prompt = [text, text]  # Use batch size 2
        encodings = tokenizer(
            test_prompt,
            padding=True,
            return_tensors="pt",
            padding_side="right",
        )
        input_ids = encodings["input_ids"]
        input_lengths = encodings["attention_mask"].sum(dim=1).to(torch.int32)
        test_input_data = BatchedDataDict(
            {"input_ids": input_ids, "input_lengths": input_lengths}
        )

        print("Running Generation 1 (Initial)...")
        vllm_policy.prepare_for_generation()
        outputs1 = vllm_policy.generate(test_input_data, greedy=True)
        generated_text = tokenizer.decode(
            outputs1["output_ids"][0], skip_special_tokens=True
        )
        print(f"Generated text (Run 1): {generated_text}")
        logprob1 = outputs1["logprobs"][0, input_lengths[0]].item()
        print(f"Logprob of first generated token (Run 1): {logprob1}")

        print("Adding noise to weights in HF policy...")
        ray.get(
            [
                worker._add_noise_to_weights.remote()
                for worker in lm_policy.worker_group.workers
            ]
        )

        print("Updating vLLM weights from HF policy...")
        grouped_param_keys = lm_policy.prepare_weights_for_ipc()
        for keys in grouped_param_keys:
            ipc_handles = lm_policy.get_weights_ipc_handles(keys)
            update_success = vllm_policy.update_weights(ipc_handles)
            assert update_success, "Weight update should succeed"
        print("vLLM weights successfully updated.")

        print("Running Generation 2 (Weights Updated, Cache Still Active)...")
        # Generate again *without* resetting the cache
        outputs2 = vllm_policy.generate(test_input_data, greedy=True)
        logprob2 = outputs2["logprobs"][0, input_lengths[0]].item()
        print(f"Logprob of first generated token (Run 2): {logprob2}")
        assert logprob2 != logprob1, "Logprobs should be different after weight update."

        print("Resetting vLLM prefix cache (via finish/prepare cycle)...")
        vllm_policy.finish_generation()  # Calls sleep() which resets cache
        vllm_policy.prepare_for_generation()  # Calls wake_up()

        print("Running Generation 3 (Weights updated, Cache Reset)...")
        outputs3 = vllm_policy.generate(test_input_data, greedy=True)
        logprob3 = outputs3["logprobs"][0, input_lengths[0]].item()
        print(f"Logprob of first generated token (Run 3): {logprob3}")
        assert logprob2 != logprob3, (
            "Logprobs should be different after cache reset and weight update."
        )

        print("Prefix cache reset verified successfully.")

    finally:
        # --- Cleanup ---
        print("Cleaning up resources...")
        if vllm_policy:
            vllm_policy.shutdown()
        if lm_policy:
            lm_policy.shutdown()
        # Force garbage collection to help release resources
        import gc

        gc.collect()
        torch.cuda.empty_cache()


@pytest.mark.parametrize("enable_dtensor", [True, False])
def test_vllm_weight_update_memory(cluster, tokenizer, enable_dtensor):
    """Test that vLLM streaming weight update and can save memory."""
    from nemo_rl.models.policy.lm_policy import Policy

    if cluster.num_gpus_per_node < 2:
        pytest.skip("Need at least 2 GPUs per node for this test")

    # Create separate configs for each policy
    vllm_config = deepcopy(basic_vllm_test_config)
    vllm_config = configure_generation_config(vllm_config, tokenizer, is_eval=False)

    # Ensure we can get same peak memory
    assert vllm_config["model_name"] == "Qwen/Qwen3-0.6B", (
        "Model name should be Qwen/Qwen3-0.6B to get expected peak memory"
    )

    # Create policies
    print("Creating vLLM policy...")
    vllm_policy = VllmGeneration(cluster, vllm_config)
    vllm_policy.finish_generation()

    print("Creating DTensor policy...")
    dtensor_config = basic_dtensor_test_config
    lm_policy = Policy(cluster, dtensor_config, tokenizer)

    print("refitting vllm policy...")
    # take it outside statistics to get clean peak memory during refit
    lm_policy.offload_before_refit()
    # reset peak memory stats before refit
    workers = lm_policy.worker_group.workers
    ray.get([w.reset_peak_memory_stats.remote() for w in workers])
    refit_policy_generation(
        lm_policy,
        vllm_policy,
        vllm_config["colocated"]["enabled"],
        _refit_buffer_size_gb=1,
    )
    gpu_infos = ray.get([w.get_gpu_info.remote() for w in workers])

    # Gather memory stats
    current_allocated = 0.0
    current_reserved = 0.0
    peak_allocated = 0.0
    peak_reserved = 0.0
    for status in gpu_infos:
        current_allocated = max(current_allocated, status["memory_allocated_mb"])
        current_reserved = max(current_reserved, status["memory_reserved_mb"])
        peak_allocated = max(peak_allocated, status["peak_memory_allocated_mb"])
        peak_reserved = max(peak_reserved, status["peak_memory_reserved_mb"])

    # Check memory stats
    assert current_allocated == 0.0, "Memory should be 0 after refit completed"
    assert current_reserved == 0.0, "Memory should be 0 after refit completed"
    # memory threshold: memory during non-streaming weight update on 0.6B model on 2 GPUs
    # memory during streaming weight update should less than this baseline threshold
    if enable_dtensor:
        assert peak_allocated < 4005, "Peak allocated memory should < 4005 MB"
        assert peak_reserved < 4016, "Peak reserved memory should < 4016 MB"
    else:
        assert peak_allocated < 5736, "Peak allocated memory should < 5736 MB"
        assert peak_reserved < 5748, "Peak reserved memory should < 5748 MB"

    # Clean up
    vllm_policy.shutdown()
    lm_policy.shutdown()


@pytest.mark.parametrize("is_eval", [True, False])
@pytest.mark.parametrize("enable_dtensor", [True, False])
def test_vllm_generation_with_stop(
    cluster, test_input_data, tokenizer, is_eval, enable_dtensor
):
    """Test vLLM generation with stop."""
    from nemo_rl.models.policy.lm_policy import Policy

    # Create separate configs for each policy
    vllm_config = deepcopy(basic_vllm_test_config)
    vllm_config["stop_token_ids"] = [6722]  # 'Ġcapital'
    vllm_config["stop_strings"] = ["I'm"]
    vllm_config = configure_generation_config(vllm_config, tokenizer, is_eval=is_eval)

    # Ensure we can get same output
    assert vllm_config["model_name"] == "Qwen/Qwen3-0.6B", (
        "Model name should be Qwen/Qwen3-0.6B to get expected output"
    )
    assert vllm_config["vllm_cfg"]["tensor_parallel_size"] == 1, (
        "Tensor parallel size should be 1 to get expected output"
    )

    # Create policies
    print("Creating vLLM policy...")
    vllm_generation = VllmGeneration(cluster, vllm_config)

    # Get weights from HF policy if not in eval mode
    if not is_eval:
        # set to sleep first if not in eval mode
        vllm_generation.finish_generation()

        print("Creating DTensor policy...")
        dtensor_config = basic_dtensor_test_config
        lm_policy = Policy(cluster, dtensor_config, tokenizer)

        print("refitting vllm policy...")
        refit_policy_generation(
            lm_policy, vllm_generation, vllm_config["colocated"]["enabled"]
        )

    # test generate
    outputs = vllm_generation.generate(test_input_data, greedy=True)
    output_ids = outputs["output_ids"]
    generated_texts = tokenizer.batch_decode(output_ids, skip_special_tokens=True)
    assert generated_texts == [
        "Hello, my name is Lina. I'm",
        "The capital of France is Paris. The capital",
    ], "Output should be the same as the expected output"

    # test generate_text
    test_prompts = [
        "Hello, my name is",
        "The capital of France is",
    ]
    test_prompts = BatchedDataDict({"prompts": test_prompts})
    output = vllm_generation.generate_text(test_prompts, greedy=True)
    assert output["texts"] == [
        " Lina. I'm",
        " Paris. The capital",
    ], "Output should be the same as the expected output"

    # Clean up
    vllm_generation.shutdown()
    if not is_eval:
        lm_policy.shutdown()


def test_vllm_non_divisible_batch_handling(policy):
    """Test that VLLM generation handles non divisible input batches correctly."""
    # This test runs on 2 GPUs but has a batch size of 1. The first GPU will run a batch
    # and the second will run a batch of size 0.

    # Create and run with non divisible batch
    empty_batch = BatchedDataDict(
        {
            "input_ids": torch.zeros((1, 1), dtype=torch.long),
            "input_lengths": torch.ones(1, dtype=torch.long),
        }
    )

    outputs = policy.generate(empty_batch)

    # Verify output structure and dimensions
    required_keys = [
        "output_ids",
        "logprobs",
        "generation_lengths",
        "unpadded_sequence_lengths",
    ]
    assert all(key in outputs for key in required_keys), (
        "Missing required output fields"
    )
    assert all(outputs[key].shape[0] == 1 for key in required_keys), (
        "Output tensors should have a batch dimension of 1"
    )


@pytest.mark.asyncio
@pytest.mark.parametrize("async_engine", [True, False])
@pytest.mark.parametrize("tensor_parallel_size", [1, 2])
async def test_vllm_refit_non_collocated_update_weights(
    policy_cluster_separate,
    tokenizer,
    test_input_data,
    async_engine,
    tensor_parallel_size,
):
    # Skip tensor_parallel_size == 2 until we have resources in CI
    if tensor_parallel_size == 2:
        pytest.skip(
            "Test requires at least three GPUs to run with tensor_parallel_size == 2 on separate clusters."
        )

    generation_cluster_separate = get_generation_cluster_separate(tensor_parallel_size)

    if (
        policy_cluster_separate.num_gpus_per_node < 1
        or generation_cluster_separate.num_gpus_per_node < 1
    ):
        pytest.skip(
            "Test requires at least two GPUs to run policies on separate clusters."
        )

    # Create Policy on its own cluster
    dtensor_config = deepcopy(basic_dtensor_test_config)
    dtensor_config["generation"]["colocated"]["enabled"] = False
    lm_policy = Policy(policy_cluster_separate, dtensor_config, tokenizer)

    # Create VllmGeneration policy on its own cluster
    vllm_config = deepcopy(basic_vllm_test_config)
    vllm_config = configure_generation_config(vllm_config, tokenizer, is_eval=True)
    vllm_config["vllm_cfg"]["async_engine"] = async_engine
    vllm_config["vllm_cfg"]["tensor_parallel_size"] = tensor_parallel_size
    vllm_config["colocated"]["enabled"] = False
    vllm_generation = VllmGeneration(generation_cluster_separate, vllm_config)

    # initialize collective communication for update weights
    ip, port = ray.get(_get_node_ip_and_free_port.remote())
    futures_train = lm_policy.init_collective(ip, port, world_size=2)
    futures_inference = vllm_generation.init_collective(ip, port, world_size=2)
    ray.get(futures_train + futures_inference)

    print("refitting vllm policy...")
    refit_policy_generation(
        lm_policy, vllm_generation, vllm_config["colocated"]["enabled"]
    )

    # test generate
    if async_engine:
        outputs = await _generate_async(
            vllm_generation, tokenizer, test_input_data, greedy=True
        )
    else:
        outputs = vllm_generation.generate(test_input_data, greedy=True)
    output_ids = outputs["output_ids"]
    generated_texts = tokenizer.batch_decode(output_ids, skip_special_tokens=True)
    assert generated_texts == [
        "Hello, my name is Lina. I'm",
        "The capital of France is Paris. The capital of",
    ], "Output should be the same as the expected output"

    # Clean up
    vllm_generation.shutdown()
    lm_policy.shutdown()
    try:
        generation_cluster_separate.shutdown()
    except Exception as e:
        print(f"Error during generation_cluster_separate shutdown: {e}")


@pytest.mark.timeout(210)
@pytest.mark.parametrize("tensor_parallel_size", [1, 2])
def test_vllm_generation_with_megatron_training(
    cluster, tokenizer, tensor_parallel_size
):
    """Test that uses vLLM for generation and Megatron policy for training and logprob computation.

    This test validates that vLLM and Megatron policies can work together.
    """

    if cluster.num_gpus_per_node < tensor_parallel_size:
        pytest.skip(f"Need at least {tensor_parallel_size} GPUs for this test")

    # Both policies must use the same model (Qwen2.5-0.5B) for weight transfer compatibility
    model_name = "Qwen/Qwen2.5-0.5B"

    # Create tokenizer for both policies
    test_tokenizer = get_tokenizer({"name": model_name})

    # vLLM config with Qwen2.5-0.5B
    vllm_config = deepcopy(basic_vllm_test_config)
    vllm_config["model_name"] = model_name
    vllm_config["tokenizer"]["name"] = model_name
    vllm_config["vllm_cfg"]["async_engine"] = False
    vllm_config = configure_generation_config(vllm_config, test_tokenizer)

    # Megatron config with same model
    megatron_config = get_basic_megatron_test_config(
        tp=tensor_parallel_size, pp=1, precision="float32"
    )
    megatron_config["model_name"] = model_name
    megatron_config["tokenizer"]["name"] = model_name

    vllm_policy = None
    megatron_policy = None

    try:
        prompts = [
            "Hello, how are you?",
            "The capital of France is",
            "Write a short story about",
            "Explain quantum physics in simple terms:",
        ]

        # Tokenize the prompts with the shared tokenizer
        tokenized = test_tokenizer(
            prompts,
            padding=True,
            truncation=True,
            max_length=32,  # Smaller for faster testing
            return_tensors="pt",
            padding_side="right",
        )
        input_lengths = tokenized["attention_mask"].sum(dim=1).to(torch.int32)

        test_input_data = BatchedDataDict(
            {
                "input_ids": tokenized["input_ids"],
                "input_lengths": input_lengths,
            }
        )

        # Create both policies
        print("Creating vLLM policy...")
        vllm_policy = VllmGeneration(cluster, vllm_config)
        vllm_policy.finish_generation()

        print("Creating Megatron policy...")
        megatron_policy = Policy(cluster, megatron_config, test_tokenizer)

        print("Refitting vLLM policy with Megatron weights...")
        refit_policy_generation(
            megatron_policy, vllm_policy, vllm_config["colocated"]["enabled"]
        )

        # Step 1: Use vLLM for generation
        print("Using vLLM policy for fast generation...")
        generation_results = vllm_policy.generate(test_input_data, greedy=True)
        vllm_policy.finish_generation()

        # Validate generation outputs
        assert "output_ids" in generation_results, (
            "output_ids not found in vLLM generation output"
        )
        assert "logprobs" in generation_results, (
            "logprobs not found in vLLM generation output"
        )

        # Decode generations
        generated_texts = test_tokenizer.batch_decode(
            generation_results["output_ids"], skip_special_tokens=True
        )
        print(f"vLLM generated texts: {generated_texts}")

        # Step 2: Prepare training data for Megatron (convert tokens to Megatron tokenizer space)
        # Re-tokenize with Megatron tokenizer for training
        megatron_tokenized = test_tokenizer(
            prompts,
            padding=True,
            truncation=True,
            max_length=32,
            return_tensors="pt",
            padding_side="right",
        )

        max_seq_len = min(32, megatron_tokenized["input_ids"].shape[1])
        train_input_ids = megatron_tokenized["input_ids"][:, :max_seq_len]
        token_loss_mask = torch.ones_like(train_input_ids)

        # Only compute loss on generated tokens, not input
        input_len = megatron_tokenized["input_ids"].size(1)
        token_loss_mask[:, :input_len] = 0

        train_data = BatchedDataDict(
            {
                "input_ids": train_input_ids,
                "input_lengths": megatron_tokenized["attention_mask"]
                .sum(dim=1)
                .to(torch.int32),
                "token_mask": token_loss_mask,
                "sample_mask": torch.ones(train_input_ids.shape[0]),
            }
        )

        # Step 3: Train with Megatron policy
        print("Training with Megatron policy...")
        megatron_policy.prepare_for_training()

        # Do one training step to verify it works
        results = megatron_policy.train(train_data, NLLLoss())
        print(f"Training loss: {results['loss']}")

        megatron_policy.finish_training()
        megatron_policy.offload_after_refit()

        # Step 4: Use vLLM for generation again
        print("Using vLLM for generation again...")
        vllm_policy.prepare_for_generation()
        final_generation = vllm_policy.generate(test_input_data)

        assert "output_ids" in final_generation, (
            "Final generation should contain output_ids"
        )

        print("Successfully demonstrated vLLM generation + Megatron training workflow!")

    finally:
        # Clean up resources
        print("Cleaning up resources...")
        if vllm_policy:
            vllm_policy.shutdown()
        if megatron_policy and hasattr(megatron_policy, "shutdown"):
            megatron_policy.shutdown()


@pytest.mark.timeout(180)
def test_vllm_megatron_weight_update_memory(cluster, tokenizer):
    """Test that vLLM streaming weight update with Megatron can save memory."""

    if cluster.num_gpus_per_node < 2:
        pytest.skip("Need at least 2 GPUs per node for this test")

    # Both policies must use the same model (Qwen2.5-0.5B) for weight transfer compatibility
    model_name = "Qwen/Qwen2.5-0.5B"

    # Create tokenizer for both policies
    test_tokenizer = get_tokenizer({"name": model_name})

    # vLLM config with Qwen2.5-0.5B
    vllm_config = deepcopy(basic_vllm_test_config)
    vllm_config["model_name"] = model_name
    vllm_config["tokenizer"]["name"] = model_name
    vllm_config = configure_generation_config(
        vllm_config, test_tokenizer, is_eval=False
    )

    # Megatron config with same model
    megatron_config = get_basic_megatron_test_config(tp=1, pp=1, precision="float32")
    megatron_config["model_name"] = model_name
    megatron_config["tokenizer"]["name"] = model_name

    # Create policies
    print("Creating vLLM policy...")
    vllm_policy = VllmGeneration(cluster, vllm_config)
    vllm_policy.finish_generation()

    print("Creating Megatron policy...")
    megatron_policy = Policy(cluster, megatron_config, test_tokenizer)

    print("Refitting vLLM policy with Megatron...")
    # Take it outside statistics to get clean peak memory during refit
    megatron_policy.offload_before_refit()
    # Reset peak memory stats before refit
    workers = megatron_policy.worker_group.workers
    ray.get([w.reset_peak_memory_stats.remote() for w in workers])

    refit_policy_generation(
        megatron_policy,
        vllm_policy,
        vllm_config["colocated"]["enabled"],
        _refit_buffer_size_gb=1,
    )

    gpu_infos = ray.get([w.get_gpu_info.remote() for w in workers])

    # Gather memory stats
    current_allocated = 0.0
    current_reserved = 0.0
    peak_allocated = 0.0
    peak_reserved = 0.0
    for status in gpu_infos:
        current_allocated = max(current_allocated, status["memory_allocated_mb"])
        current_reserved = max(current_reserved, status["memory_reserved_mb"])
        peak_allocated = max(peak_allocated, status["peak_memory_allocated_mb"])
        peak_reserved = max(peak_reserved, status["peak_memory_reserved_mb"])

    # Check memory stats - should be minimal after refit
    assert current_allocated <= 0.1, "Memory should be minimal after refit completed"
    assert current_reserved <= 2.1, "Memory should be minimal after refit completed"

    # Memory thresholds for Qwen2.5-0.5B model on 2 GPUs with Megatron
    assert peak_allocated < 6000, (
        f"Peak allocated memory should < 6000 MB, got {peak_allocated}"
    )
    assert peak_reserved < 6000, (
        f"Peak reserved memory should < 6000 MB, got {peak_reserved}"
    )

    print(
        f"Peak memory usage: {peak_allocated:.1f}MB allocated, {peak_reserved:.1f}MB reserved"
    )

    # Clean up
    vllm_policy.shutdown()
    megatron_policy.shutdown()


@pytest.mark.timeout(120)
def test_vllm_megatron_pipeline_parallel(cluster, tokenizer):
    """Test vLLM generation with Megatron pipeline parallel training."""

    if cluster.num_gpus_per_node < 2:
        pytest.skip("Need at least 2 GPUs for pipeline parallel test")

    # Both policies must use the same model (Qwen2.5-0.5B) for weight transfer compatibility
    model_name = "Qwen/Qwen2.5-0.5B"

    # Create tokenizer for both policies
    test_tokenizer = get_tokenizer({"name": model_name})

    # vLLM config with Qwen2.5-0.5B
    vllm_config = deepcopy(basic_vllm_test_config)
    vllm_config["model_name"] = model_name
    vllm_config["tokenizer"]["name"] = model_name
    vllm_config = configure_generation_config(vllm_config, test_tokenizer)

    megatron_config = get_basic_megatron_test_config(
        tp=1,
        pp=2,  # Pipeline parallel
        precision="float32",
    )
    megatron_config["model_name"] = model_name
    megatron_config["tokenizer"]["name"] = model_name

    vllm_policy = None
    megatron_policy = None

    try:
        # Create simple test data
        prompts = ["Hello, world!", "How are you?"]
        tokenized = test_tokenizer(
            prompts,
            padding=True,
            truncation=True,
            max_length=16,
            return_tensors="pt",
            padding_side="right",
        )
        test_input_data = BatchedDataDict(
            {
                "input_ids": tokenized["input_ids"],
                "input_lengths": tokenized["attention_mask"].sum(dim=1).to(torch.int32),
            }
        )

        print("Creating Megatron policy with PP=2...")
        megatron_policy = Policy(cluster, megatron_config, test_tokenizer)

        print("Creating vLLM policy...")
        vllm_policy = VllmGeneration(cluster, vllm_config)
        vllm_policy.finish_generation()

        print("Refitting vLLM with Megatron PP=2 weights...")
        refit_policy_generation(
            megatron_policy, vllm_policy, vllm_config["colocated"]["enabled"]
        )

        # Test generation
        print("Testing generation with PP=2 Megatron weights...")
        outputs = vllm_policy.generate(test_input_data, greedy=True)

        # Validate outputs
        assert "output_ids" in outputs, "output_ids not found in generation output"
        assert outputs["output_ids"].shape[0] == len(prompts), "Wrong batch size"

        generated_texts = test_tokenizer.batch_decode(
            outputs["output_ids"], skip_special_tokens=True
        )
        print(f"Generated texts with PP=2: {generated_texts}")

        # All texts should be non-empty
        assert all(len(text) > 0 for text in generated_texts), (
            "Some generated texts are empty"
        )

        print("Pipeline parallel test successful!")

    finally:
        if vllm_policy:
            vllm_policy.shutdown()
        if megatron_policy:
            megatron_policy.shutdown()<|MERGE_RESOLUTION|>--- conflicted
+++ resolved
@@ -166,10 +166,7 @@
             "moe_router_dtype": "fp64",
             "moe_router_load_balancing_type": "none",
             "moe_router_bias_update_rate": 0.0,
-<<<<<<< HEAD
-=======
             "apply_rope_fusion": True,
->>>>>>> a08829bd
             "optimizer": {
                 "optimizer": "adam",
                 "lr": 5.0e-6,
