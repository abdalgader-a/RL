# Copyright (c) 2025, NVIDIA CORPORATION.  All rights reserved.
#
# Licensed under the Apache License, Version 2.0 (the "License");
# you may not use this file except in compliance with the License.
# You may obtain a copy of the License at
#
#     http://www.apache.org/licenses/LICENSE-2.0
#
# Unless required by applicable law or agreed to in writing, software
# distributed under the License is distributed on an "AS IS" BASIS,
# WITHOUT WARRANTIES OR CONDITIONS OF ANY KIND, either express or implied.
# See the License for the specific language governing permissions and
# limitations under the License.

import os
from copy import deepcopy

import pytest
import ray
import torch

from nemo_rl.algorithms.grpo import refit_policy_generation
from nemo_rl.algorithms.loss_functions import NLLLoss
from nemo_rl.algorithms.utils import get_tokenizer
from nemo_rl.distributed.batched_data_dict import BatchedDataDict
from nemo_rl.distributed.virtual_cluster import (
    RayVirtualCluster,
    _get_node_ip_and_free_port,
)
from nemo_rl.models.generation import configure_generation_config
from nemo_rl.models.generation.vllm import VllmConfig, VllmGeneration
from nemo_rl.models.policy import PolicyConfig
from nemo_rl.models.policy.lm_policy import Policy

model_name = "Qwen/Qwen3-0.6B"
# Define basic vLLM test config
basic_vllm_test_config: VllmConfig = {
    "backend": "vllm",
    "model_name": model_name,
    "tokenizer": {
        "name": model_name,
    },
    "dtype": "bfloat16",
    "max_new_tokens": 5,
    "temperature": 0.8,
    "top_p": 1.0,
    "top_k": None,
    "stop_token_ids": None,
    "stop_strings": None,
    "vllm_cfg": {
        "precision": "bfloat16",
        "tensor_parallel_size": 1,
        "pipeline_parallel_size": 1,
        "gpu_memory_utilization": 0.7,
        "max_model_len": 1024,
        "async_engine": False,  # Default to False for synchronous tests
        "skip_tokenizer_init": False,
        "load_format": "auto",
    },
    "colocated": {
        "enabled": True,
        "resources": {
            "gpus_per_node": None,
            "num_nodes": None,
        },
    },
    "vllm_kwargs": {},
}


def get_basic_hf_test_config(enable_dtensor: bool = False) -> PolicyConfig:
    # Create HF-specific config with required parameters
    return {
        "model_name": basic_vllm_test_config["model_name"],
        "tokenizer": {
            "name": basic_vllm_test_config["tokenizer"]["name"],
        },
        # Required training parameters
        "train_global_batch_size": 1,
        "train_micro_batch_size": 1,
        "learning_rate": 5e-6,
        "logprob_batch_size": 1,
        "max_new_tokens": 16,
        "do_sample": False,
        "precision": "float32",
        "fsdp_offload_enabled": False,
        "activation_checkpointing_enabled": False,
        "refit_buffer_size_gb": 4,
        "optimizer": {
            "name": "torch.optim.AdamW",
            "kwargs": {
                "lr": 5e-6,
                "weight_decay": 0.01,
                "betas": [0.9, 0.999],
                "eps": 1e-8,
            },
        },
        "dtensor_cfg": {
            "enabled": enable_dtensor,
            "cpu_offload": False,
            "sequence_parallel": False,
            "activation_checkpointing": False,
            "tensor_parallel_size": 1,
            "context_parallel_size": 1,
            "custom_parallel_plan": None,
        },
        "dynamic_batching": {
            "enabled": enable_dtensor,  # Dynamic batching is only supported with DTensor
            "train_mb_tokens": 40,
            "logprob_mb_tokens": 40,
            "sequence_length_round": 4,
        },
        "max_grad_norm": 1.0,
        "make_sequence_length_divisible_by": 1,
        "generation": deepcopy(basic_vllm_test_config),
    }


def get_basic_megatron_test_config(
    tp: int = 1,
    pp: int = 1,
    precision: str = "float32",
    activation_checkpointing: bool = False,
    sequence_parallel: bool = False,
) -> PolicyConfig:
    """Create a test config for Megatron policy worker."""
    # Use the exact same model as vLLM tests for perfect compatibility
    model_name = basic_vllm_test_config["model_name"]  # Use same model as vLLM config

    return {
        "model_name": model_name,
        "tokenizer": {"name": model_name},
        "generation_batch_size": 2,  # Small batch size for testing
        "train_global_batch_size": 4,
        "train_micro_batch_size": 2,
        "learning_rate": 5e-6,
        "logprob_batch_size": 2,
        "precision": precision,
        "generation": {
            "backend": "megatron",
            "temperature": 1.0,
            "max_new_tokens": 16,  # Small number of tokens for testing
            "top_p": 1.0,
            "top_k": None,
            "stop_token_ids": None,
            "stop_strings": None,
        },
        "dtensor_cfg": {
            "enabled": False,  # Disabled for Megatron tests
        },
        "dynamic_batching": {
            "enabled": False,  # Start with simple batching
        },
        "megatron_cfg": {
            "enabled": True,
            "empty_unused_memory_level": 0,
            "activation_checkpointing": activation_checkpointing,
            "converter_type": "Qwen2ForCausalLM",  # Use Qwen2 converter for Qwen3 models (compatible)
            "tensor_model_parallel_size": tp,
            "pipeline_model_parallel_size": pp,
            "num_layers_in_first_pipeline_stage": None,
            "num_layers_in_last_pipeline_stage": None,
            "context_parallel_size": 1,
            "pipeline_dtype": precision,
            "sequence_parallel": sequence_parallel,
            "optimizer": {
                "optimizer": "adam",
                "lr": 5.0e-6,
                "min_lr": 5.0e-7,
                "weight_decay": 0.01,
                "bf16": precision == "bfloat16",
                "fp16": precision == "float16",
                "params_dtype": "float32",
                "adam_beta1": 0.9,
                "adam_beta2": 0.999,
                "adam_eps": 1e-8,
                "use_distributed_optimizer": True,
                "use_precision_aware_optimizer": True,
                "clip_grad": 1.0,
            },
            "scheduler": {
                "start_weight_decay": 0.01,
                "end_weight_decay": 0.01,
                "weight_decay_incr_style": "constant",
                "lr_decay_style": "constant",
                "lr_decay_iters": None,
                "lr_warmup_iters": 50,
                "lr_warmup_init": 5.0e-7,
            },
            "distributed_data_parallel_config": {
                "grad_reduce_in_fp32": False,
                "overlap_grad_reduce": True,
                "overlap_param_gather": True,
                "average_in_collective": True,
                "data_parallel_sharding_strategy": "optim_grads_params",
            },
        },
        "optimizer": None,  # Remove default FSDP optimizer
        "scheduler": None,  # Remove default scheduler
        "max_grad_norm": 1.0,
    }


@pytest.fixture(scope="function")
def cluster():
    """Create a virtual cluster for testing."""
    # Create a cluster with 1 node that has 2 GPU bundles
    virtual_cluster = RayVirtualCluster(
        bundle_ct_per_node_list=[2],  # 1 node with 2 GPU bundle
        use_gpus=True,
        max_colocated_worker_groups=2,
        num_gpus_per_node=2,  # Use available GPUs
        name="vllm-test-cluster",
    )
    yield virtual_cluster
    virtual_cluster.shutdown()


@pytest.fixture(scope="function")
def tokenizer():
    """Initialize tokenizer for the test model."""
    tokenizer = get_tokenizer(basic_vllm_test_config["tokenizer"])
    return tokenizer


@pytest.fixture(scope="function")
def policy(cluster, tokenizer):
    """Initialize the vLLM policy (synchronous by default)."""
    vllm_config = deepcopy(basic_vllm_test_config)
    # Ensure async_engine is False for the standard policy fixture
    vllm_config["vllm_cfg"]["async_engine"] = False
    vllm_config = configure_generation_config(vllm_config, tokenizer)
    p = VllmGeneration(cluster, vllm_config)
    yield p
    try:
        p.shutdown()
        import gc

        gc.collect()
        torch.cuda.empty_cache()
    except Exception as e:
        print(f"Error during policy cleanup: {e}")


def _create_ray_virtual_cluster_for_test(name: str) -> RayVirtualCluster:
    """Helper function to create a standard RayVirtualCluster for tests."""
    return RayVirtualCluster(
        bundle_ct_per_node_list=[1],
        use_gpus=True,
        max_colocated_worker_groups=1,
        num_gpus_per_node=1,
        name=name,
    )


@pytest.fixture(scope="function")
def policy_cluster_separate():
    """Create a virtual cluster for the Policy, using 1 GPU."""
    cluster = _create_ray_virtual_cluster_for_test("vllm-test-policy-cluster-separate")
    yield cluster
    try:
        cluster.shutdown()
    except Exception as e:
        print(f"Error during policy_cluster_separate shutdown: {e}")


@pytest.fixture(scope="function")
def generation_cluster_separate():
    """Create a virtual cluster for the VllmGeneration policy, using 1 GPU."""
    cluster = _create_ray_virtual_cluster_for_test(
        "vllm-test-generation-cluster-separate"
    )
    yield cluster
    try:
        cluster.shutdown()
    except Exception as e:
        print(f"Error during generation_cluster_separate shutdown: {e}")


@pytest.fixture(scope="function")
def test_input_data(tokenizer):
    """Create test input data for inference."""
    test_prompts = [
        "Hello, my name is",
        "The capital of France is",
    ]

    # Tokenize prompts
    encodings = tokenizer(
        test_prompts,
        padding="max_length",
        max_length=20,
        truncation=True,
        return_tensors="pt",
        padding_side="right",
    )

    # Calculate input lengths from attention mask
    input_lengths = encodings["attention_mask"].sum(dim=1).to(torch.int32)

    # Create input data dictionary
    return BatchedDataDict(
        {
            "input_ids": encodings["input_ids"],
            "input_lengths": input_lengths,
        }
    )


@pytest.fixture(scope="module", autouse=True)
def skip_tied_weight_check_for_all():
    """Automatically skip tied weight check for all tests in this module."""
    os.environ["NRL_SKIP_TIED_WEIGHT_CHECK"] = "1"

    yield

    # Restore the original value
    os.environ.pop("NRL_SKIP_TIED_WEIGHT_CHECK", None)


def test_vllm_missing_required_config_key(cluster):
    """Test that an assertion error is raised when a required config key is missing."""
    # Create a config missing a required key by removing 'model_name'
    incomplete_config = deepcopy(basic_vllm_test_config)
    del incomplete_config["model_name"]  # Remove a required key

    # Also need to ensure skip_tokenizer_init and load_format are there
    # since these are checked in VllmConfig.__annotations__
    incomplete_config["skip_tokenizer_init"] = True
    incomplete_config["load_format"] = "auto"

    # Attempt to initialize VllmGeneration with incomplete config - should raise AssertionError
    with pytest.raises(AssertionError) as excinfo:
        VllmGeneration(cluster, incomplete_config)

    # Verify the error message contains information about the missing key
    error_message = str(excinfo.value)
    assert "Missing required keys in VllmConfig" in error_message
    assert "model_name" in error_message, (
        "Error should mention the missing 'model_name' key"
    )
    print(f"Successfully caught missing config key with error: {error_message}")


def test_vllm_policy_generation(policy, test_input_data, tokenizer):
    """Test vLLM policy generation capabilities."""
    # Test generation
    print("Testing generation...")
    outputs = policy.generate(test_input_data)

    # Validate outputs format
    assert "output_ids" in outputs, "output_ids not found in generation output"
    assert "logprobs" in outputs, "logprobs not found in generation output"
    assert "generation_lengths" in outputs, (
        "generation_lengths not found in generation output"
    )
    assert "unpadded_sequence_lengths" in outputs, (
        "unpadded_sequence_lengths not found in generation output"
    )

    # Validate outputs shape and content
    assert outputs["output_ids"].shape[0] == len(test_input_data["input_ids"]), (
        "Wrong batch size in output"
    )
    assert outputs["generation_lengths"].shape[0] == len(
        test_input_data["input_ids"]
    ), "Wrong batch size in generation_lengths"

    # Decode and check outputs
    generated_sequences = outputs["output_ids"]
    generated_texts = tokenizer.batch_decode(
        generated_sequences, skip_special_tokens=True
    )

    print(f"Generated texts: {generated_texts}")

    # All texts should have a non-zero length and be longer than inputs
    assert all(len(text) > 0 for text in generated_texts), (
        "Some generated texts are empty"
    )


@pytest.mark.asyncio
@pytest.mark.parametrize(
    "tensor_parallel_size,pipeline_parallel_size", [(2, 1), (1, 2)]
)
async def test_vllm_policy_generation_async(
    cluster, test_input_data, tokenizer, tensor_parallel_size, pipeline_parallel_size
):
    """Test vLLM policy async generation capabilities."""
    # Ensure the policy is configured for async generation
    # Create separate configs for each policy
    lm_policy = None
    async_policy = None
    try:
        vllm_config = deepcopy(basic_vllm_test_config)
        vllm_config["vllm_cfg"]["async_engine"] = True
        vllm_config = configure_generation_config(vllm_config, tokenizer)
        vllm_config["vllm_cfg"]["tensor_parallel_size"] = tensor_parallel_size
        vllm_config["vllm_cfg"]["pipeline_parallel_size"] = pipeline_parallel_size
        hf_config = get_basic_hf_test_config(enable_dtensor=True)
        from nemo_rl.models.policy.lm_policy import Policy

        async_policy = VllmGeneration(cluster, vllm_config)
        async_policy.finish_generation()
        print("creating hf policy...")

<<<<<<< HEAD
        hf_policy = Policy(cluster, hf_config, tokenizer)

        refit_policy_generation(
            hf_policy, async_policy, hf_config["refit_buffer_size_gb"]
=======
        lm_policy = Policy(cluster, hf_config, tokenizer)
        refit_policy_generation(
            lm_policy, async_policy, vllm_config["colocated"]["enabled"]
>>>>>>> c0927f09
        )

        outputs = async_policy.generate_async(test_input_data)
        # Validate outputs format
        assert "output_ids" in outputs, "output_ids not found in generation output"
        assert "logprobs" in outputs, "logprobs not found in generation output"
        assert "generation_lengths" in outputs, (
            "generation_lengths not found in generation output"
        )
        assert "unpadded_sequence_lengths" in outputs, (
            "unpadded_sequence_lengths not found in generation output"
        )

        # Validate outputs shape and content
        assert outputs["output_ids"].shape[0] == len(test_input_data["input_ids"]), (
            "Wrong batch size in output"
        )
        assert outputs["generation_lengths"].shape[0] == len(
            test_input_data["input_ids"]
        ), "Wrong batch size in generation_lengths"

        # Decode and check outputs
        generated_sequences = outputs["output_ids"]
        generated_texts = tokenizer.batch_decode(
            generated_sequences, skip_special_tokens=True
        )

        print(f"Generated texts: {generated_texts}")

        # All texts should have a non-zero length and be longer than inputs
        assert all(len(text) > 0 for text in generated_texts), (
            "Some generated texts are empty"
        )

    finally:
        # Clean up resources
        print("Cleaning up resources...")
        if async_policy:
            async_policy.shutdown()
        if lm_policy and hasattr(lm_policy, "shutdown"):
            lm_policy.shutdown()


@pytest.mark.skip(
    reason="Skipping for now, will be fixed in https://github.com/NVIDIA/NeMo-RL/issues/408"
)
def test_vllm_worker_seed_behavior(cluster, tokenizer):
    """
    1. Different workers generate different outputs for identical prompts due to different seeds
    2. When forced to use the same seed, workers generate identical outputs
    """
    from nemo_rl.models.generation.vllm import VllmGenerationWorker

    unique_prompts = [
        "Hello, my name is",
        "The capital of France is",
    ]

    # Create a batch where each prompt appears twice
    # When sharded, different workers will get the same prompt
    duplicated_prompts = unique_prompts + unique_prompts

    # Tokenize prompts
    encodings = tokenizer(
        duplicated_prompts,
        padding="max_length",
        max_length=20,
        truncation=True,
        return_tensors="pt",
        padding_side="right",
    )

    input_lengths = encodings["attention_mask"].sum(dim=1).to(torch.int32)

    # Create input data dictionary
    duplicated_batch = BatchedDataDict(
        {
            "input_ids": encodings["input_ids"],
            "input_lengths": input_lengths,
        }
    )

    # Part 1: Test that different workers generate different outputs due to different seeds
    print("Creating vLLM policy with default seed behavior...")
    vllm_config = deepcopy(basic_vllm_test_config)
    vllm_config = configure_generation_config(vllm_config, tokenizer)
    policy = VllmGeneration(cluster, vllm_config)
    policy.finish_generation()

    from nemo_rl.models.policy.lm_policy import Policy

    hf_config = get_basic_hf_test_config(enable_dtensor=False)
<<<<<<< HEAD
    hf_policy = Policy(cluster, hf_config, tokenizer)

    print("refitting vllm policy...")
    refit_policy_generation(hf_policy, policy, hf_config["refit_buffer_size_gb"])
=======
    lm_policy = Policy(cluster, hf_config, tokenizer)

    print("refitting vllm policy...")
    refit_policy_generation(lm_policy, policy, vllm_config["colocated"]["enabled"])
>>>>>>> c0927f09

    try:
        # Generate with duplicated prompts
        print("Running generation with duplicated prompts...")
        outputs = policy.generate(duplicated_batch, greedy=False)

        # Decode the generated sequences
        gen_texts = tokenizer.batch_decode(
            outputs["output_ids"], skip_special_tokens=True
        )

        print(f"Generated texts with duplicated prompts: {gen_texts}")

        # Check if the duplicated prompts generated different texts
        # The first half and second half should be different due to different worker seeds
        first_half = gen_texts[: len(unique_prompts)]
        second_half = gen_texts[len(unique_prompts) :]

        print(f"First worker outputs: {first_half}")
        print(f"Second worker outputs: {second_half}")

        # At least one of the pairs should be different due to different seeds
        assert first_half != second_half, (
            "Different workers should generate different outputs for identical prompts due to different seeds"
        )

        # Clean up before the second test
        policy.shutdown()

        # Part 2: Test with fixed seed to verify identical outputs
        print("\nNow testing with fixed seed...")

        # Store the original configure_worker method
        original_configure_worker = VllmGenerationWorker.configure_worker

        # Override the configure_worker method to always use the same seed
        def configure_worker_fixed_seed(num_gpus, bundle_indices=None):
            resources, env_vars, init_kwargs = original_configure_worker(
                num_gpus, bundle_indices
            )
            # Override with fixed seed
            init_kwargs["seed"] = 42
            return resources, env_vars, init_kwargs

        VllmGenerationWorker.configure_worker = configure_worker_fixed_seed

        # Create a new policy with fixed seed
        fixed_seed_policy = VllmGeneration(cluster, vllm_config)

        # Generate with the same duplicated prompts
        print("Running generation with fixed seed...")
        fixed_seed_outputs = fixed_seed_policy.generate(duplicated_batch, greedy=False)

        # Decode the generated sequences
        fixed_seed_gen_texts = tokenizer.batch_decode(
            fixed_seed_outputs["output_ids"], skip_special_tokens=True
        )

        print(f"Generated texts with fixed seed: {fixed_seed_gen_texts}")

        # Check if the duplicated prompts now generate the same texts
        fixed_seed_first_half = fixed_seed_gen_texts[: len(unique_prompts)]
        fixed_seed_second_half = fixed_seed_gen_texts[len(unique_prompts) :]

        print(f"First worker outputs (fixed seed): {fixed_seed_first_half}")
        print(f"Second worker outputs (fixed seed): {fixed_seed_second_half}")

        # With the same seed, outputs should be identical
        assert fixed_seed_first_half == fixed_seed_second_half, (
            "Workers with the same fixed seed should generate identical outputs for identical prompts"
        )

    finally:
        # Restore the original method if we patched it
        if "original_configure_worker" in locals():
            VllmGenerationWorker.configure_worker = original_configure_worker

        # Clean up resources
        if "policy" in locals() and hasattr(policy, "shutdown"):
            policy.shutdown()
        if "fixed_seed_policy" in locals() and hasattr(fixed_seed_policy, "shutdown"):
            fixed_seed_policy.shutdown()

        # Force garbage collection
        import gc

        gc.collect()
        torch.cuda.empty_cache()


@pytest.mark.timeout(140)
@pytest.mark.parametrize("async_engine", [True, False])
@pytest.mark.parametrize("enable_dtensor", [True, False])
def test_vllm_generation_with_hf_training(
    cluster, tokenizer, enable_dtensor, async_engine
):
    """1. Use vLLM for generation
    2. Use HF policy for training and logprob computation

    This test validates that the two policies can work together.
    """
    from nemo_rl.models.policy.lm_policy import Policy
    from tests.unit.test_utils import SimpleNLLLoss

    # Create separate configs for each policy
    vllm_config = deepcopy(basic_vllm_test_config)
    vllm_config["vllm_cfg"]["async_engine"] = async_engine
    vllm_config = configure_generation_config(vllm_config, tokenizer)

    hf_config = get_basic_hf_test_config(enable_dtensor=enable_dtensor)
    hf_config["train_global_batch_size"] = 4

    vllm_policy = None
    lm_policy = None

    try:
        prompts = [
            "Write a story about a magical forest",
            "Explain how photosynthesis works",
            "What are the benefits of exercise?",
            "Describe the water cycle",
            "What is the capital of France?",
            "Who is the president of the USA?",
            "What is the capital of the moon?",
            "Where is the sun?",
        ]

        # Tokenize the prompts the same way as in test_hf_ray_policy
        tokenized = tokenizer(
            prompts,
            padding=True,
            truncation=True,
            max_length=64,
            return_tensors="pt",
            padding_side="right",
        )
        # Calculate input lengths from attention mask
        input_lengths = tokenized["attention_mask"].sum(dim=1).to(torch.int32)

        test_input_data = BatchedDataDict(
            {
                "input_ids": tokenized["input_ids"],
                "input_lengths": input_lengths,
            }
        )

        # Create both policies
        print("Creating vLLM policy...")
        vllm_policy = VllmGeneration(cluster, vllm_config)
        vllm_policy.finish_generation()

        print("Creating HF policy...")
<<<<<<< HEAD
        hf_policy = Policy(cluster, hf_config, tokenizer)

        print("refitting vllm policy...")
        refit_policy_generation(
            hf_policy, vllm_policy, hf_config["refit_buffer_size_gb"]
=======
        lm_policy = Policy(cluster, hf_config, tokenizer)

        print("refitting vllm policy...")
        refit_policy_generation(
            lm_policy, vllm_policy, vllm_config["colocated"]["enabled"]
>>>>>>> c0927f09
        )

        # Step 1: Use vLLM for generation
        print("Using vLLM policy for fast generation...")
        if async_engine:
            generation_results = vllm_policy.generate_async(
                test_input_data, greedy=True
            )
        else:
            generation_results = vllm_policy.generate(test_input_data, greedy=True)
        vllm_policy.finish_generation()
        # Validate generation outputs
        assert "output_ids" in generation_results, (
            "output_ids not found in vLLM generation output"
        )
        assert "logprobs" in generation_results, (
            "logprobs not found in vLLM generation output"
        )

        # Decode generations
        generated_texts = tokenizer.batch_decode(
            generation_results["output_ids"], skip_special_tokens=True
        )
        print(f"vLLM generated texts: {generated_texts}")

        # Run logprob calculation with HF policy to verify
        fprop_logprob_data = BatchedDataDict(
            {
                "input_ids": generation_results["output_ids"],
                "input_lengths": generation_results["unpadded_sequence_lengths"],
            }
        )
        # Get logprobs from HF policy
        lm_policy.prepare_for_lp_inference()
        fprop_results = lm_policy.get_logprobs(fprop_logprob_data)
        # Zero out logprobs for input tokens

        print(f"HF logprobs: {fprop_results['logprobs']}")
        print(f"vLLM logprobs: {generation_results['logprobs']}")

        # Validate that the logprobs are correct (comparing vLLM generation logprobs with HF computed logprobs)

        # Create a mask for padding tokens to only include tokens up to generation_lengths
        padding_mask = torch.zeros_like(
            generation_results["logprobs"], dtype=torch.bool
        )
        for i, (input_len, total_valid_len) in enumerate(
            zip(
                test_input_data.get("input_lengths"),
                generation_results["unpadded_sequence_lengths"],
            )
        ):
            padding_mask[i, input_len:total_valid_len] = True

        abs_diff = torch.abs(generation_results["logprobs"] - fprop_results["logprobs"])
        masked_abs_diff = abs_diff.masked_select(padding_mask)
        avg_prob_mult_error = (
            torch.mean(torch.exp(masked_abs_diff))
            if masked_abs_diff.numel() > 0
            else torch.tensor(0.0)
        )

        print(f"Average probability multiplicative error: {avg_prob_mult_error}")
        assert avg_prob_mult_error <= 1.043, "vLLM and HF logprobs should closely match"

        # Step 2: Prepare simplified training data (smaller and with padding removed to prevent OOM)
        # Use a very small sequence for training to ensure it works
        max_seq_len = min(40, generation_results["output_ids"].shape[1])
        # cap generation lengths to max_seq_len
        generation_results["unpadded_sequence_lengths"] = torch.clamp(
            generation_results["unpadded_sequence_lengths"], max=max_seq_len
        )

        train_input_ids = generation_results["output_ids"][:, :max_seq_len]
        token_loss_mask = torch.ones_like(train_input_ids)
        # Only compute loss on generated tokens, not input
        input_len = test_input_data.get("input_ids").size(1)
        token_loss_mask[:, :input_len] = 0

        for idx, length in enumerate(generation_results["unpadded_sequence_lengths"]):
            token_loss_mask[idx, length:] = 0

        train_data = BatchedDataDict(
            {
                "input_ids": train_input_ids,
                "input_lengths": generation_results["unpadded_sequence_lengths"],
                "token_loss_mask": token_loss_mask,
                "sample_mask": torch.ones(train_input_ids.shape[0]),
            }
        )

        # Step 3: Try a minimal training step with HF policy
        print("Training with HF policy (single step)...")
        lm_policy.prepare_for_training()

        # Just do one training step to verify it works
        results = lm_policy.train(train_data, SimpleNLLLoss())
        print(f"Training loss: {results['loss']}")

        lm_policy.finish_training()
        lm_policy.offload_after_refit()

        # Step 4: Use vLLM for generation again to complete the workflow
        print("Using vLLM for generation again...")
        vllm_policy.prepare_for_generation()
        if async_engine:
            final_generation = vllm_policy.generate_async(test_input_data)
        else:
            final_generation = vllm_policy.generate(test_input_data)

        assert "output_ids" in final_generation, (
            "Final generation should contain output_ids"
        )

        print("Successfully demonstrated vLLM generation + HF training workflow!")

    finally:
        # Clean up resources
        print("Cleaning up resources...")
        if vllm_policy:
            vllm_policy.shutdown()
        if lm_policy and hasattr(lm_policy, "shutdown"):
            lm_policy.shutdown()


def test_vllm_policy_tensor_parallel(cluster, tokenizer):
    """Test vLLM policy with tensor parallelism > 1."""
    # Configure with tensor_parallel_size=2
    tp_config = deepcopy(basic_vllm_test_config)
    tp_config = configure_generation_config(tp_config, tokenizer)
    tp_config["vllm_cfg"]["tensor_parallel_size"] = 2

    # Ensure we specify the distributed executor backend
    tp_config["vllm_kwargs"] = {"distributed_executor_backend": "ray"}

    vllm_policy = None
    try:
        vllm_policy = VllmGeneration(cluster, tp_config)

        # Create simple test input
        test_prompts = ["Hello, my name is", "The capital of France is"]
        encodings = tokenizer(
            test_prompts,
            padding="max_length",
            max_length=10,
            truncation=True,
            return_tensors="pt",
            padding_side="right",
        )

        test_input_data = BatchedDataDict(
            {
                "input_ids": encodings["input_ids"],
                "input_lengths": encodings["attention_mask"].sum(dim=1).to(torch.int32),
            }
        )

        # Test generation with tensor parallelism
        outputs = vllm_policy.generate(test_input_data)

        vllm_policy.finish_generation()
        vllm_policy.prepare_for_generation()
        # Validate outputs
        # Test generation with tensor parallelism
        outputs = vllm_policy.generate(test_input_data)

        assert "output_ids" in outputs, "output_ids not found in generation output"
        assert outputs["output_ids"].shape[0] == 2, "Wrong batch size in output"

        # Decode and check output
        generated_text = tokenizer.decode(
            outputs["output_ids"][0], skip_special_tokens=True
        )
        print(f"Generated text with TP=2: {generated_text}")
        assert len(generated_text) > 0, "Generated text is empty"

    finally:
        # Clean up resources
        if vllm_policy:
            vllm_policy.shutdown()


def test_vllm_generate_text(cluster, tokenizer):
    """Test that vLLM can generate text."""
    # Prepare test data
    test_prompts = [
        "Hello, my name is",
        "The capital of France is",
    ]
    test_prompts = BatchedDataDict({"prompts": test_prompts})

    # Create separate configs for each policy
    vllm_config = deepcopy(basic_vllm_test_config)
    vllm_config = configure_generation_config(vllm_config, tokenizer, is_eval=True)

    # Ensure we can get same output
    assert vllm_config["model_name"] == "Qwen/Qwen3-0.6B", (
        "Model name should be Qwen/Qwen3-0.6B to get expected output"
    )
    assert vllm_config["vllm_cfg"]["tensor_parallel_size"] == 1, (
        "Tensor parallel size should be 1 to get expected output"
    )

    # Create vLLM generation
    vllm_generation = VllmGeneration(cluster, vllm_config)

    # Generate and check result
    output = vllm_generation.generate_text(test_prompts, greedy=True)
    assert output["texts"] == [
        " Lina. I'm",
        " Paris. The capital of",
    ], "Output should be the same as the expected output"

    # Clean up
    vllm_generation.shutdown()


@pytest.mark.timeout(180)
@pytest.mark.parametrize("tensor_parallel_size", [1, 2])
@pytest.mark.parametrize("enable_dtensor", [True, False])
def test_vllm_weight_update_and_prefix_cache_reset(
    cluster, tokenizer, tensor_parallel_size, enable_dtensor
):
    """Test that the vLLM prefix cache is correctly reset when weights change."""
    from nemo_rl.models.policy.lm_policy import Policy

    # Create configs
    vllm_config = deepcopy(basic_vllm_test_config)
    vllm_config = configure_generation_config(vllm_config, tokenizer, is_eval=True)
    vllm_config["vllm_cfg"]["tensor_parallel_size"] = tensor_parallel_size
    if tensor_parallel_size > 1:
        vllm_config["vllm_kwargs"] = {"distributed_executor_backend": "ray"}

    hf_config = get_basic_hf_test_config(enable_dtensor=enable_dtensor)

    # Create policies
    vllm_policy = None
    lm_policy = None
    try:
        print(f"Creating HF policy for TP={tensor_parallel_size}...")
<<<<<<< HEAD
        hf_policy = Policy(cluster, hf_config, tokenizer)
=======
        lm_policy = Policy(cluster, hf_config, tokenizer)
>>>>>>> c0927f09
        print(f"Creating vLLM policy for TP={tensor_parallel_size}...")
        vllm_policy = VllmGeneration(cluster, vllm_config)

        # Prepare input data (batch size 2)
        text = """Answer the question based on the context below. Keep the answer short and concise. Respond "Unsure about answer" if not sure about the answer. Context: Teplizumab traces its roots to a New Jersey drug company called Ortho Pharmaceutical. There, scientists generated an early version of the antibody, dubbed OKT3. Originally sourced from mice, the molecule was able to bind to the surface of T cells and limit their cell-killing potential. In 1986, it was approved to help prevent organ rejection after kidney transplants, making it the first therapeutic antibody allowed for human use.Question: What was OKT3 originally sourced from?Answer:"""
        test_prompt = [text, text]  # Use batch size 2
        encodings = tokenizer(
            test_prompt,
            padding=True,
            return_tensors="pt",
            padding_side="right",
        )
        input_ids = encodings["input_ids"]
        input_lengths = encodings["attention_mask"].sum(dim=1).to(torch.int32)
        test_input_data = BatchedDataDict(
            {"input_ids": input_ids, "input_lengths": input_lengths}
        )

        print("Running Generation 1 (Initial)...")
        vllm_policy.prepare_for_generation()
        outputs1 = vllm_policy.generate(test_input_data, greedy=True)
        generated_text = tokenizer.decode(
            outputs1["output_ids"][0], skip_special_tokens=True
        )
        print(f"Generated text (Run 1): {generated_text}")
        logprob1 = outputs1["logprobs"][0, input_lengths[0]].item()
        print(f"Logprob of first generated token (Run 1): {logprob1}")

        print("Adding noise to weights in HF policy...")
        ray.get(
            [
                worker._add_noise_to_weights.remote()
                for worker in lm_policy.worker_group.workers
            ]
        )

        print("Updating vLLM weights from HF policy...")
<<<<<<< HEAD
        param_keys = hf_policy.prepare_weights_for_ipc()
        for key, _ in param_keys:
            ipc_handles = hf_policy.get_weights_ipc_handles([key])
=======
        grouped_param_keys = lm_policy.prepare_weights_for_ipc()
        for keys in grouped_param_keys:
            ipc_handles = lm_policy.get_weights_ipc_handles(keys)
>>>>>>> c0927f09
            update_success = vllm_policy.update_weights(ipc_handles)
            assert update_success, "Weight update should succeed"
        print("vLLM weights successfully updated.")

        print("Running Generation 2 (Weights Updated, Cache Still Active)...")
        # Generate again *without* resetting the cache
        outputs2 = vllm_policy.generate(test_input_data, greedy=True)
        logprob2 = outputs2["logprobs"][0, input_lengths[0]].item()
        print(f"Logprob of first generated token (Run 2): {logprob2}")
        assert logprob2 != logprob1, "Logprobs should be different after weight update."

        print("Resetting vLLM prefix cache (via finish/prepare cycle)...")
        vllm_policy.finish_generation()  # Calls sleep() which resets cache
        vllm_policy.prepare_for_generation()  # Calls wake_up()

        print("Running Generation 3 (Weights updated, Cache Reset)...")
        outputs3 = vllm_policy.generate(test_input_data, greedy=True)
        logprob3 = outputs3["logprobs"][0, input_lengths[0]].item()
        print(f"Logprob of first generated token (Run 3): {logprob3}")
        assert logprob2 != logprob3, (
            "Logprobs should be different after cache reset and weight update."
        )

        print("Prefix cache reset verified successfully.")

    finally:
        # --- Cleanup ---
        print("Cleaning up resources...")
        if vllm_policy:
            vllm_policy.shutdown()
        if lm_policy:
            lm_policy.shutdown()
        # Force garbage collection to help release resources
        import gc

        gc.collect()
        torch.cuda.empty_cache()


@pytest.mark.parametrize("enable_dtensor", [True, False])
def test_vllm_weight_update_memory(cluster, tokenizer, enable_dtensor):
    """Test that vLLM streaming weight update and can save memory."""
    from nemo_rl.models.policy.lm_policy import Policy

    if cluster.num_gpus_per_node < 2:
        pytest.skip("Need at least 2 GPUs per node for this test")

    # Create separate configs for each policy
    vllm_config = deepcopy(basic_vllm_test_config)
    vllm_config = configure_generation_config(vllm_config, tokenizer, is_eval=False)

    # Ensure we can get same peak memory
    assert vllm_config["model_name"] == "Qwen/Qwen3-0.6B", (
        "Model name should be Qwen/Qwen3-0.6B to get expected peak memory"
    )

    # Create policies
    print("Creating vLLM policy...")
    vllm_policy = VllmGeneration(cluster, vllm_config)
    vllm_policy.finish_generation()

    print("Creating HF policy...")
    hf_config = get_basic_hf_test_config(enable_dtensor=enable_dtensor)
<<<<<<< HEAD
    hf_policy = Policy(cluster, hf_config, tokenizer)
=======
    lm_policy = Policy(cluster, hf_config, tokenizer)
>>>>>>> c0927f09

    print("refitting vllm policy...")
    # take it outside statistics to get clean peak memory during refit
    lm_policy.offload_before_refit()
    # reset peak memory stats before refit
    workers = lm_policy.worker_group.workers
    ray.get([w.reset_peak_memory_stats.remote() for w in workers])
<<<<<<< HEAD
    refit_policy_generation(hf_policy, vllm_policy, refit_buffer_size_gb=1)
=======
    refit_policy_generation(
        lm_policy,
        vllm_policy,
        vllm_config["colocated"]["enabled"],
        _refit_buffer_size_gb=1,
    )
>>>>>>> c0927f09
    gpu_infos = ray.get([w.get_gpu_info.remote() for w in workers])

    # Gather memory stats
    current_allocated = 0.0
    current_reserved = 0.0
    peak_allocated = 0.0
    peak_reserved = 0.0
    for status in gpu_infos:
        current_allocated = max(current_allocated, status["memory_allocated_mb"])
        current_reserved = max(current_reserved, status["memory_reserved_mb"])
        peak_allocated = max(peak_allocated, status["peak_memory_allocated_mb"])
        peak_reserved = max(peak_reserved, status["peak_memory_reserved_mb"])

    # Check memory stats
    assert current_allocated == 0.0, "Memory should be 0 after refit completed"
    assert current_reserved == 0.0, "Memory should be 0 after refit completed"
    # memory threshold: memory during non-streaming weight update on 0.6B model on 2 GPUs
    # memory during streaming weight update should less than this baseline threshold
    if enable_dtensor:
        assert peak_allocated < 4005, "Peak allocated memory should < 4005 MB"
        assert peak_reserved < 4016, "Peak reserved memory should < 4016 MB"
    else:
        assert peak_allocated < 5736, "Peak allocated memory should < 5736 MB"
        assert peak_reserved < 5748, "Peak reserved memory should < 5748 MB"

    # Clean up
    vllm_policy.shutdown()
    lm_policy.shutdown()


@pytest.mark.parametrize("is_eval", [True, False])
@pytest.mark.parametrize("enable_dtensor", [True, False])
def test_vllm_generation_with_stop(
    cluster, test_input_data, tokenizer, is_eval, enable_dtensor
):
    """Test vLLM generation with stop."""
    from nemo_rl.models.policy.lm_policy import Policy

    # Create separate configs for each policy
    vllm_config = deepcopy(basic_vllm_test_config)
    vllm_config["stop_token_ids"] = [6722]  # 'Ġcapital'
    vllm_config["stop_strings"] = ["I'm"]
    vllm_config = configure_generation_config(vllm_config, tokenizer, is_eval=is_eval)

    # Ensure we can get same output
    assert vllm_config["model_name"] == "Qwen/Qwen3-0.6B", (
        "Model name should be Qwen/Qwen3-0.6B to get expected output"
    )
    assert vllm_config["vllm_cfg"]["tensor_parallel_size"] == 1, (
        "Tensor parallel size should be 1 to get expected output"
    )

    # Create policies
    print("Creating vLLM policy...")
    vllm_generation = VllmGeneration(cluster, vllm_config)

    # Get weights from HF policy if not in eval mode
    if not is_eval:
        # set to sleep first if not in eval mode
        vllm_generation.finish_generation()

        print("Creating HF policy...")
        hf_config = get_basic_hf_test_config(enable_dtensor=enable_dtensor)
<<<<<<< HEAD
        hf_policy = Policy(cluster, hf_config, tokenizer)

        print("refitting vllm policy...")
        refit_policy_generation(
            hf_policy,
            vllm_generation,
            hf_config["refit_buffer_size_gb"],
=======
        lm_policy = Policy(cluster, hf_config, tokenizer)

        print("refitting vllm policy...")
        refit_policy_generation(
            lm_policy, vllm_generation, vllm_config["colocated"]["enabled"]
>>>>>>> c0927f09
        )

    # test generate
    outputs = vllm_generation.generate(test_input_data, greedy=True)
    output_ids = outputs["output_ids"]
    generated_texts = tokenizer.batch_decode(output_ids, skip_special_tokens=True)
    assert generated_texts == [
        "Hello, my name is Lina. I'm",
        "The capital of France is Paris. The capital",
    ], "Output should be the same as the expected output"

    # test generate_text
    test_prompts = [
        "Hello, my name is",
        "The capital of France is",
    ]
    test_prompts = BatchedDataDict({"prompts": test_prompts})
    output = vllm_generation.generate_text(test_prompts, greedy=True)
    assert output["texts"] == [
        " Lina. I'm",
        " Paris. The capital",
    ], "Output should be the same as the expected output"

    # Clean up
    vllm_generation.shutdown()
    if not is_eval:
        lm_policy.shutdown()


def test_vllm_non_divisible_batch_handling(policy):
    """Test that VLLM generation handles non divisible input batches correctly."""
    # This test runs on 2 GPUs but has a batch size of 1. The first GPU will run a batch
    # and the second will run a batch of size 0.

    # Create and run with non divisible batch
    empty_batch = BatchedDataDict(
        {
            "input_ids": torch.zeros((1, 1), dtype=torch.long),
            "input_lengths": torch.ones(1, dtype=torch.long),
        }
    )

    outputs = policy.generate(empty_batch)

    # Verify output structure and dimensions
    required_keys = [
        "output_ids",
        "logprobs",
        "generation_lengths",
        "unpadded_sequence_lengths",
    ]
    assert all(key in outputs for key in required_keys), (
        "Missing required output fields"
    )
    assert all(outputs[key].shape[0] == 1 for key in required_keys), (
        "Output tensors should have a batch dimension of 1"
    )


def test_vllm_refit_non_collocated_handles_update(
    policy_cluster_separate,
    generation_cluster_separate,
    tokenizer,
    test_input_data,
):
    if (
        policy_cluster_separate.num_gpus_per_node < 1
        or generation_cluster_separate.num_gpus_per_node < 1
    ):
        pytest.skip(
            "Test requires at least two GPUs to run policies on separate clusters."
        )

    # Create Policy on its own cluster
    hf_config = get_basic_hf_test_config(enable_dtensor=True)
    hf_config["dtensor_cfg"]["tensor_parallel_size"] = 1
<<<<<<< HEAD
    hf_policy = Policy(policy_cluster_separate, hf_config, tokenizer)
=======
    hf_config["generation"]["colocated"]["enabled"] = False
    lm_policy = Policy(policy_cluster_separate, hf_config, tokenizer)
>>>>>>> c0927f09

    # Create VllmGeneration policy on its own cluster
    vllm_config = deepcopy(basic_vllm_test_config)
    vllm_config = configure_generation_config(vllm_config, tokenizer, is_eval=True)
    vllm_config["vllm_cfg"]["tensor_parallel_size"] = 1
    vllm_config["colocated"]["enabled"] = False
    vllm_generation = VllmGeneration(generation_cluster_separate, vllm_config)

    # initialize collective communication for update weights
    ip, port = ray.get(_get_node_ip_and_free_port.remote())
    futures_train = lm_policy.init_collective(ip, port, world_size=2)
    futures_inference = vllm_generation.init_collective(ip, port, world_size=2)
    ray.get(futures_train + futures_inference)

    print("refitting vllm policy...")
    refit_policy_generation(
        lm_policy, vllm_generation, vllm_config["colocated"]["enabled"]
    )

    # test generate
    outputs = vllm_generation.generate(test_input_data, greedy=True)
    output_ids = outputs["output_ids"]
    generated_texts = tokenizer.batch_decode(output_ids, skip_special_tokens=True)
    assert generated_texts == [
        "Hello, my name is Lina. I'm",
        "The capital of France is Paris. The capital of",
    ], "Output should be the same as the expected output"

    # Clean up
    vllm_generation.shutdown()
    lm_policy.shutdown()


@pytest.mark.timeout(180)
@pytest.mark.parametrize("tensor_parallel_size", [1, 2])
def test_vllm_generation_with_megatron_training(
    cluster, tokenizer, tensor_parallel_size
):
    """Test that uses vLLM for generation and Megatron policy for training and logprob computation.

    This test validates that vLLM and Megatron policies can work together.
    """

    if cluster.num_gpus_per_node < tensor_parallel_size:
        pytest.skip(f"Need at least {tensor_parallel_size} GPUs for this test")

    # Both policies must use the same model (Qwen2.5-0.5B) for weight transfer compatibility
    model_name = "Qwen/Qwen2.5-0.5B"

    # Create tokenizer for both policies
    test_tokenizer = get_tokenizer({"name": model_name})

    # vLLM config with Qwen2.5-0.5B
    vllm_config = deepcopy(basic_vllm_test_config)
    vllm_config["model_name"] = model_name
    vllm_config["tokenizer"]["name"] = model_name
    vllm_config["vllm_cfg"]["async_engine"] = False
    vllm_config = configure_generation_config(vllm_config, test_tokenizer)

    # Megatron config with same model
    megatron_config = get_basic_megatron_test_config(
        tp=tensor_parallel_size, pp=1, precision="float32"
    )
    megatron_config["model_name"] = model_name
    megatron_config["tokenizer"]["name"] = model_name

    vllm_policy = None
    megatron_policy = None

    try:
        prompts = [
            "Hello, how are you?",
            "The capital of France is",
            "Write a short story about",
            "Explain quantum physics in simple terms:",
        ]

        # Tokenize the prompts with the shared tokenizer
        tokenized = test_tokenizer(
            prompts,
            padding=True,
            truncation=True,
            max_length=32,  # Smaller for faster testing
            return_tensors="pt",
            padding_side="right",
        )
<<<<<<< HEAD
        print("Refitting vLLM policy from HF policy (non-collocated)")
        with mock.patch.object(
            vllm_policy_instance, "update_weights", return_value=False
        ):
            with pytest.raises(RuntimeError):
                refit_policy_generation(
                    hf_policy_instance,
                    vllm_policy_instance,
                    hf_config["refit_buffer_size_gb"],
                )
        print("RuntimeError during refit correctly caught.")

    finally:
        print("Cleaning up non-collocated test resources...")
        if hf_policy_instance:
            try:
                hf_policy_instance.shutdown()
            except Exception as e:
                print(f"Error during Policy cleanup: {e}")
        if vllm_policy_instance:
            try:
                vllm_policy_instance.shutdown()
            except Exception as e:
                print(f"Error during VllmPolicy cleanup: {e}")
        # Force garbage collection
        import gc
=======
        input_lengths = tokenized["attention_mask"].sum(dim=1).to(torch.int32)

        test_input_data = BatchedDataDict(
            {
                "input_ids": tokenized["input_ids"],
                "input_lengths": input_lengths,
            }
        )

        # Create both policies
        print("Creating vLLM policy...")
        vllm_policy = VllmGeneration(cluster, vllm_config)
        vllm_policy.finish_generation()

        print("Creating Megatron policy...")
        megatron_policy = Policy(cluster, megatron_config, test_tokenizer)

        print("Refitting vLLM policy with Megatron weights...")
        refit_policy_generation(
            megatron_policy, vllm_policy, vllm_config["colocated"]["enabled"]
        )

        # Step 1: Use vLLM for generation
        print("Using vLLM policy for fast generation...")
        generation_results = vllm_policy.generate(test_input_data, greedy=True)
        vllm_policy.finish_generation()

        # Validate generation outputs
        assert "output_ids" in generation_results, (
            "output_ids not found in vLLM generation output"
        )
        assert "logprobs" in generation_results, (
            "logprobs not found in vLLM generation output"
        )

        # Decode generations
        generated_texts = test_tokenizer.batch_decode(
            generation_results["output_ids"], skip_special_tokens=True
        )
        print(f"vLLM generated texts: {generated_texts}")

        # Step 2: Prepare training data for Megatron (convert tokens to Megatron tokenizer space)
        # Re-tokenize with Megatron tokenizer for training
        megatron_tokenized = test_tokenizer(
            prompts,
            padding=True,
            truncation=True,
            max_length=32,
            return_tensors="pt",
            padding_side="right",
        )

        max_seq_len = min(32, megatron_tokenized["input_ids"].shape[1])
        train_input_ids = megatron_tokenized["input_ids"][:, :max_seq_len]
        token_loss_mask = torch.ones_like(train_input_ids)

        # Only compute loss on generated tokens, not input
        input_len = megatron_tokenized["input_ids"].size(1)
        token_loss_mask[:, :input_len] = 0

        train_data = BatchedDataDict(
            {
                "input_ids": train_input_ids,
                "input_lengths": megatron_tokenized["attention_mask"]
                .sum(dim=1)
                .to(torch.int32),
                "token_mask": token_loss_mask,
                "sample_mask": torch.ones(train_input_ids.shape[0]),
            }
        )

        # Step 3: Train with Megatron policy
        print("Training with Megatron policy...")
        megatron_policy.prepare_for_training()

        # Do one training step to verify it works
        results = megatron_policy.train(train_data, NLLLoss())
        print(f"Training loss: {results['loss']}")

        megatron_policy.finish_training()
        megatron_policy.offload_after_refit()

        # Step 4: Use vLLM for generation again
        print("Using vLLM for generation again...")
        vllm_policy.prepare_for_generation()
        final_generation = vllm_policy.generate(test_input_data)

        assert "output_ids" in final_generation, (
            "Final generation should contain output_ids"
        )

        print("Successfully demonstrated vLLM generation + Megatron training workflow!")

    finally:
        # Clean up resources
        print("Cleaning up resources...")
        if vllm_policy:
            vllm_policy.shutdown()
        if megatron_policy and hasattr(megatron_policy, "shutdown"):
            megatron_policy.shutdown()
>>>>>>> c0927f09


@pytest.mark.timeout(180)
def test_vllm_megatron_weight_update_memory(cluster, tokenizer):
    """Test that vLLM streaming weight update with Megatron can save memory."""

    if cluster.num_gpus_per_node < 2:
        pytest.skip("Need at least 2 GPUs per node for this test")

    # Both policies must use the same model (Qwen2.5-0.5B) for weight transfer compatibility
    model_name = "Qwen/Qwen2.5-0.5B"

    # Create tokenizer for both policies
    test_tokenizer = get_tokenizer({"name": model_name})

    # vLLM config with Qwen2.5-0.5B
    vllm_config = deepcopy(basic_vllm_test_config)
    vllm_config["model_name"] = model_name
    vllm_config["tokenizer"]["name"] = model_name
    vllm_config = configure_generation_config(
        vllm_config, test_tokenizer, is_eval=False
    )

    # Megatron config with same model
    megatron_config = get_basic_megatron_test_config(tp=1, pp=1, precision="float32")
    megatron_config["model_name"] = model_name
    megatron_config["tokenizer"]["name"] = model_name

    # Create policies
    print("Creating vLLM policy...")
    vllm_policy = VllmGeneration(cluster, vllm_config)
    vllm_policy.finish_generation()

    print("Creating Megatron policy...")
    megatron_policy = Policy(cluster, megatron_config, test_tokenizer)

    print("Refitting vLLM policy with Megatron...")
    # Take it outside statistics to get clean peak memory during refit
    megatron_policy.offload_before_refit()
    # Reset peak memory stats before refit
    workers = megatron_policy.worker_group.workers
    ray.get([w.reset_peak_memory_stats.remote() for w in workers])

    refit_policy_generation(
        megatron_policy,
        vllm_policy,
        vllm_config["colocated"]["enabled"],
        _refit_buffer_size_gb=1,
    )

    gpu_infos = ray.get([w.get_gpu_info.remote() for w in workers])

    # Gather memory stats
    current_allocated = 0.0
    current_reserved = 0.0
    peak_allocated = 0.0
    peak_reserved = 0.0
    for status in gpu_infos:
        current_allocated = max(current_allocated, status["memory_allocated_mb"])
        current_reserved = max(current_reserved, status["memory_reserved_mb"])
        peak_allocated = max(peak_allocated, status["peak_memory_allocated_mb"])
        peak_reserved = max(peak_reserved, status["peak_memory_reserved_mb"])

    # Check memory stats - should be minimal after refit
    assert current_allocated <= 0.1, "Memory should be minimal after refit completed"
    assert current_reserved <= 2.1, "Memory should be minimal after refit completed"

    # Memory thresholds for Qwen2.5-0.5B model on 2 GPUs with Megatron
    assert peak_allocated < 6000, (
        f"Peak allocated memory should < 6000 MB, got {peak_allocated}"
    )
    assert peak_reserved < 6000, (
        f"Peak reserved memory should < 6000 MB, got {peak_reserved}"
    )

    print(
        f"Peak memory usage: {peak_allocated:.1f}MB allocated, {peak_reserved:.1f}MB reserved"
    )

    # Clean up
    vllm_policy.shutdown()
    megatron_policy.shutdown()


@pytest.mark.timeout(120)
def test_vllm_megatron_pipeline_parallel(cluster, tokenizer):
    """Test vLLM generation with Megatron pipeline parallel training."""

    if cluster.num_gpus_per_node < 2:
        pytest.skip("Need at least 2 GPUs for pipeline parallel test")

    # Both policies must use the same model (Qwen2.5-0.5B) for weight transfer compatibility
    model_name = "Qwen/Qwen2.5-0.5B"

    # Create tokenizer for both policies
    test_tokenizer = get_tokenizer({"name": model_name})

    # vLLM config with Qwen2.5-0.5B
    vllm_config = deepcopy(basic_vllm_test_config)
    vllm_config["model_name"] = model_name
    vllm_config["tokenizer"]["name"] = model_name
    vllm_config = configure_generation_config(vllm_config, test_tokenizer)

    megatron_config = get_basic_megatron_test_config(
        tp=1,
        pp=2,  # Pipeline parallel
        precision="float32",
    )
    megatron_config["model_name"] = model_name
    megatron_config["tokenizer"]["name"] = model_name

    vllm_policy = None
    megatron_policy = None

    try:
        # Create simple test data
        prompts = ["Hello, world!", "How are you?"]
        tokenized = test_tokenizer(
            prompts,
            padding=True,
            truncation=True,
            max_length=16,
            return_tensors="pt",
            padding_side="right",
        )
        test_input_data = BatchedDataDict(
            {
                "input_ids": tokenized["input_ids"],
                "input_lengths": tokenized["attention_mask"].sum(dim=1).to(torch.int32),
            }
        )

        print("Creating Megatron policy with PP=2...")
        megatron_policy = Policy(cluster, megatron_config, test_tokenizer)

        print("Creating vLLM policy...")
        vllm_policy = VllmGeneration(cluster, vllm_config)
        vllm_policy.finish_generation()

        print("Refitting vLLM with Megatron PP=2 weights...")
        refit_policy_generation(
            megatron_policy, vllm_policy, vllm_config["colocated"]["enabled"]
        )

        # Test generation
        print("Testing generation with PP=2 Megatron weights...")
        outputs = vllm_policy.generate(test_input_data, greedy=True)

        # Validate outputs
        assert "output_ids" in outputs, "output_ids not found in generation output"
        assert outputs["output_ids"].shape[0] == len(prompts), "Wrong batch size"

        generated_texts = test_tokenizer.batch_decode(
            outputs["output_ids"], skip_special_tokens=True
        )
        print(f"Generated texts with PP=2: {generated_texts}")

        # All texts should be non-empty
        assert all(len(text) > 0 for text in generated_texts), (
            "Some generated texts are empty"
        )

        print("Pipeline parallel test successful!")

    finally:
        if vllm_policy:
            vllm_policy.shutdown()
        if megatron_policy:
            megatron_policy.shutdown()<|MERGE_RESOLUTION|>--- conflicted
+++ resolved
@@ -85,7 +85,6 @@
         "precision": "float32",
         "fsdp_offload_enabled": False,
         "activation_checkpointing_enabled": False,
-        "refit_buffer_size_gb": 4,
         "optimizer": {
             "name": "torch.optim.AdamW",
             "kwargs": {
@@ -405,16 +404,9 @@
         async_policy.finish_generation()
         print("creating hf policy...")
 
-<<<<<<< HEAD
-        hf_policy = Policy(cluster, hf_config, tokenizer)
-
-        refit_policy_generation(
-            hf_policy, async_policy, hf_config["refit_buffer_size_gb"]
-=======
         lm_policy = Policy(cluster, hf_config, tokenizer)
         refit_policy_generation(
             lm_policy, async_policy, vllm_config["colocated"]["enabled"]
->>>>>>> c0927f09
         )
 
         outputs = async_policy.generate_async(test_input_data)
@@ -507,17 +499,10 @@
     from nemo_rl.models.policy.lm_policy import Policy
 
     hf_config = get_basic_hf_test_config(enable_dtensor=False)
-<<<<<<< HEAD
-    hf_policy = Policy(cluster, hf_config, tokenizer)
-
-    print("refitting vllm policy...")
-    refit_policy_generation(hf_policy, policy, hf_config["refit_buffer_size_gb"])
-=======
     lm_policy = Policy(cluster, hf_config, tokenizer)
 
     print("refitting vllm policy...")
     refit_policy_generation(lm_policy, policy, vllm_config["colocated"]["enabled"])
->>>>>>> c0927f09
 
     try:
         # Generate with duplicated prompts
@@ -670,19 +655,11 @@
         vllm_policy.finish_generation()
 
         print("Creating HF policy...")
-<<<<<<< HEAD
-        hf_policy = Policy(cluster, hf_config, tokenizer)
-
-        print("refitting vllm policy...")
-        refit_policy_generation(
-            hf_policy, vllm_policy, hf_config["refit_buffer_size_gb"]
-=======
         lm_policy = Policy(cluster, hf_config, tokenizer)
 
         print("refitting vllm policy...")
         refit_policy_generation(
             lm_policy, vllm_policy, vllm_config["colocated"]["enabled"]
->>>>>>> c0927f09
         )
 
         # Step 1: Use vLLM for generation
@@ -923,11 +900,7 @@
     lm_policy = None
     try:
         print(f"Creating HF policy for TP={tensor_parallel_size}...")
-<<<<<<< HEAD
-        hf_policy = Policy(cluster, hf_config, tokenizer)
-=======
         lm_policy = Policy(cluster, hf_config, tokenizer)
->>>>>>> c0927f09
         print(f"Creating vLLM policy for TP={tensor_parallel_size}...")
         vllm_policy = VllmGeneration(cluster, vllm_config)
 
@@ -965,15 +938,9 @@
         )
 
         print("Updating vLLM weights from HF policy...")
-<<<<<<< HEAD
-        param_keys = hf_policy.prepare_weights_for_ipc()
-        for key, _ in param_keys:
-            ipc_handles = hf_policy.get_weights_ipc_handles([key])
-=======
         grouped_param_keys = lm_policy.prepare_weights_for_ipc()
         for keys in grouped_param_keys:
             ipc_handles = lm_policy.get_weights_ipc_handles(keys)
->>>>>>> c0927f09
             update_success = vllm_policy.update_weights(ipc_handles)
             assert update_success, "Weight update should succeed"
         print("vLLM weights successfully updated.")
@@ -1037,11 +1004,7 @@
 
     print("Creating HF policy...")
     hf_config = get_basic_hf_test_config(enable_dtensor=enable_dtensor)
-<<<<<<< HEAD
-    hf_policy = Policy(cluster, hf_config, tokenizer)
-=======
     lm_policy = Policy(cluster, hf_config, tokenizer)
->>>>>>> c0927f09
 
     print("refitting vllm policy...")
     # take it outside statistics to get clean peak memory during refit
@@ -1049,16 +1012,12 @@
     # reset peak memory stats before refit
     workers = lm_policy.worker_group.workers
     ray.get([w.reset_peak_memory_stats.remote() for w in workers])
-<<<<<<< HEAD
-    refit_policy_generation(hf_policy, vllm_policy, refit_buffer_size_gb=1)
-=======
     refit_policy_generation(
         lm_policy,
         vllm_policy,
         vllm_config["colocated"]["enabled"],
         _refit_buffer_size_gb=1,
     )
->>>>>>> c0927f09
     gpu_infos = ray.get([w.get_gpu_info.remote() for w in workers])
 
     # Gather memory stats
@@ -1122,21 +1081,11 @@
 
         print("Creating HF policy...")
         hf_config = get_basic_hf_test_config(enable_dtensor=enable_dtensor)
-<<<<<<< HEAD
-        hf_policy = Policy(cluster, hf_config, tokenizer)
-
-        print("refitting vllm policy...")
-        refit_policy_generation(
-            hf_policy,
-            vllm_generation,
-            hf_config["refit_buffer_size_gb"],
-=======
         lm_policy = Policy(cluster, hf_config, tokenizer)
 
         print("refitting vllm policy...")
         refit_policy_generation(
             lm_policy, vllm_generation, vllm_config["colocated"]["enabled"]
->>>>>>> c0927f09
         )
 
     # test generate
@@ -1213,12 +1162,8 @@
     # Create Policy on its own cluster
     hf_config = get_basic_hf_test_config(enable_dtensor=True)
     hf_config["dtensor_cfg"]["tensor_parallel_size"] = 1
-<<<<<<< HEAD
-    hf_policy = Policy(policy_cluster_separate, hf_config, tokenizer)
-=======
     hf_config["generation"]["colocated"]["enabled"] = False
     lm_policy = Policy(policy_cluster_separate, hf_config, tokenizer)
->>>>>>> c0927f09
 
     # Create VllmGeneration policy on its own cluster
     vllm_config = deepcopy(basic_vllm_test_config)
@@ -1305,34 +1250,6 @@
             return_tensors="pt",
             padding_side="right",
         )
-<<<<<<< HEAD
-        print("Refitting vLLM policy from HF policy (non-collocated)")
-        with mock.patch.object(
-            vllm_policy_instance, "update_weights", return_value=False
-        ):
-            with pytest.raises(RuntimeError):
-                refit_policy_generation(
-                    hf_policy_instance,
-                    vllm_policy_instance,
-                    hf_config["refit_buffer_size_gb"],
-                )
-        print("RuntimeError during refit correctly caught.")
-
-    finally:
-        print("Cleaning up non-collocated test resources...")
-        if hf_policy_instance:
-            try:
-                hf_policy_instance.shutdown()
-            except Exception as e:
-                print(f"Error during Policy cleanup: {e}")
-        if vllm_policy_instance:
-            try:
-                vllm_policy_instance.shutdown()
-            except Exception as e:
-                print(f"Error during VllmPolicy cleanup: {e}")
-        # Force garbage collection
-        import gc
-=======
         input_lengths = tokenized["attention_mask"].sum(dim=1).to(torch.int32)
 
         test_input_data = BatchedDataDict(
@@ -1433,7 +1350,6 @@
             vllm_policy.shutdown()
         if megatron_policy and hasattr(megatron_policy, "shutdown"):
             megatron_policy.shutdown()
->>>>>>> c0927f09
 
 
 @pytest.mark.timeout(180)
