--- conflicted
+++ resolved
@@ -104,7 +104,7 @@
 
 [tool.uv]
 # Currently, TE must be built with no build-isolation b/c it requires torch
-no-build-isolation-package = ["transformer-engine"]
+no-build-isolation-package = ["transformer-engine", "flash-attn"]
 # Always apply the build group since dependencies like TE/mcore/nemo-run require build dependencies
 # and this lets us assume they are implicitly installed with a simply `uv sync`. Ideally, we'd
 # avoid including these in the default dependency set, but for now it's required.
@@ -159,17 +159,4 @@
 # Ignore all files that end in `_test.py`.
 "*_test.py" = ["D"]
 # Ignore F401 (import but unused) in __init__.py
-<<<<<<< HEAD
-"__init__.py" = ["F401"]
-
-[tool.uv]
-no-build-isolation-package = ['flash-attn']
-# Users may use different link-modes depending on their scenario:
-#  --link-mode=hardlink (default on linux; may get warnings about switching to --link-mode copy if uv cache and venv on different file-systems)
-#  --link-mode=copy (slower but more reliable; supresses warning)
-#  --link-mode=symlink (fastest option when uv cache and venv on different file-system; caveat: venv is brittle since it depends on the environment/container)
-#
-#link-mode = "symlink"
-=======
-"__init__.py" = ["F401"]
->>>>>>> 86cb2847
+"__init__.py" = ["F401"]