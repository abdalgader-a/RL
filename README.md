--- conflicted
+++ resolved
@@ -82,8 +82,6 @@
 # **NOTE**: this setting will not download **new** or remove **old** submodules with the branch's changes.
 # You will have to run the full `git submodule update --init --recursive` command in these situations.
 ```
-<<<<<<< HEAD
-=======
 
 If you are using the Megatron backend on bare-metal (outside of a container), you may
 need to install the cudnn headers as well. Here is how you can check as well as install them:
@@ -98,7 +96,6 @@
 sudo apt-get update
 sudo apt-get install cudnn-cuda-12
 ```
->>>>>>> 3db05c17
 -->
 
 Install `uv`.
