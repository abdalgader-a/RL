# Copyright (c) 2025, NVIDIA CORPORATION.  All rights reserved.
#
# Licensed under the Apache License, Version 2.0 (the "License");
# you may not use this file except in compliance with the License.
# You may obtain a copy of the License at
#
#     http://www.apache.org/licenses/LICENSE-2.0
#
# Unless required by applicable law or agreed to in writing, software
# distributed under the License is distributed on an "AS IS" BASIS,
# WITHOUT WARRANTIES OR CONDITIONS OF ANY KIND, either express or implied.
# See the License for the specific language governing permissions and
# limitations under the License.

# Generate rollouts for arbitrary environments
# Supports multi-turn rollouts and many simultaneous environments (E.g. you can train on math, code, multi-turn games and more at once)

<<<<<<< HEAD
import asyncio
import copy
from typing import Any
=======
from typing import Any, Optional
>>>>>>> 67538b2d

import ray
import torch
from transformers import PreTrainedTokenizerBase
from nemo_rl.data.llm_message_utils import get_vlm_keys_from_datumspec_batch

from nemo_rl.data.interfaces import (
    DatumSpec,
    FlatMessagesType,
    LLMMessageLogType,
)
from nemo_rl.data.llm_message_utils import (
    batched_message_log_to_flat_message,
    get_keys_from_message_log,
)
from nemo_rl.distributed.batched_data_dict import BatchedDataDict
from nemo_rl.environments.interfaces import (
    EnvironmentInterface,
    EnvironmentReturn,
)
from nemo_rl.models.generation.interfaces import (
    GenerationDatumSpec,
    GenerationInterface,
    GenerationOutputSpec,
)

TokenizerType = PreTrainedTokenizerBase


def generate_responses(
    policy_generation: GenerationInterface,
    generation_input_data: BatchedDataDict[GenerationDatumSpec],
    batch: BatchedDataDict[DatumSpec],
    tokenizer: TokenizerType,
    input_lengths: torch.Tensor,
    vlm_kwargs: Optional[dict[str, Any]] = None,
    include_logprobs: bool = True,
    greedy: bool = False,
) -> tuple[BatchedDataDict[DatumSpec], list[torch.Tensor], dict[str, float | int]]:
    """Generate responses from policy using synchronous generation."""
    # Add stop_strings to generation_input_data if present in the batch
    if "stop_strings" in batch:
        generation_input_data["stop_strings"] = batch["stop_strings"]
    else:
        # Ensure the key exists even if it's None, matching GenerationDatumSpec
        generation_input_data["stop_strings"] = [None] * len(input_lengths)

    # Always use synchronous generation
    generation_outputs = policy_generation.generate(
        generation_input_data, greedy=greedy
    )

    # Extract everything we need from the generation outputs
    output_ids = generation_outputs["output_ids"]
    generation_lengths = generation_outputs["generation_lengths"]
    unpadded_sequence_lengths = generation_outputs["unpadded_sequence_lengths"]

    # Extract generated parts
    generated_ids = []
    for i in range(len(input_lengths)):
        input_len = input_lengths[i].item()
        total_length = unpadded_sequence_lengths[i].item()
        full_output = output_ids[i]
        generated_part = full_output[input_len:total_length]
        generated_ids.append(generated_part)

    generated_texts = tokenizer.batch_decode(generated_ids, skip_special_tokens=True)

    # Append to message log
    for i, (text, input_length, total_length) in enumerate(
        zip(generated_texts, input_lengths, unpadded_sequence_lengths)
    ):
        assistant_message = {
            "role": "assistant",
            "content": text,
            "token_ids": output_ids[i, input_length:total_length],
        }

        if include_logprobs and "logprobs" in generation_outputs:
            assistant_message["generation_logprobs"] = generation_outputs["logprobs"][
                i, input_length:total_length
            ]

        batch["message_log"][i].append(assistant_message)

    # Generation metrics
    gen_metrics = {
        "mean_generation_length": generation_lengths.float().mean().item(),
        "total_generated_tokens": generation_lengths.sum().item(),
    }

    return batch, generated_ids, gen_metrics


async def generate_responses_async(
    policy_generation: GenerationInterface,
    generation_input_data: BatchedDataDict[GenerationDatumSpec],
    batch: BatchedDataDict[DatumSpec],
    tokenizer: TokenizerType,
    input_lengths: torch.Tensor,
    include_logprobs: bool = True,
    greedy: bool = False,
) -> tuple[BatchedDataDict[DatumSpec], list[torch.Tensor], dict[str, float | int]]:
    """Async version of generate_responses that properly calls generate_async."""
    # Add stop_strings to generation_input_data if present in the batch
    if "stop_strings" in batch:
        generation_input_data["stop_strings"] = batch["stop_strings"]
    else:
        # Ensure the key exists even if it's None, matching GenerationDatumSpec
        generation_input_data["stop_strings"] = [None] * len(input_lengths)

    # Check if this is vLLM with async_engine enabled
    use_async_generation = (
        hasattr(policy_generation, "cfg")
        and "vllm_cfg" in policy_generation.cfg
        and policy_generation.cfg["vllm_cfg"]["async_engine"]
        and hasattr(policy_generation, "generate_async")
    )

    assert use_async_generation, (
        "Async generation is not enabled. Please enable async generation by setting async_engine=True in the vllm_cfg section of the policy config."
    )

    # Use async generation with per-sample streaming
    collected_indexed_outputs: list[
        tuple[int, BatchedDataDict[GenerationOutputSpec]]
    ] = []
    async for original_idx, single_item_output in policy_generation.generate_async(
        generation_input_data, greedy=greedy
    ):
        collected_indexed_outputs.append((original_idx, single_item_output))

    # Sort by original_idx to ensure order matches generation_input_data
    collected_indexed_outputs.sort(key=lambda x: x[0])

    # Extract in correct order
    ordered_batched_data_dicts = [item for _, item in collected_indexed_outputs]

    assert ordered_batched_data_dicts, (
        "Generation returned no outputs for a non-empty batch."
    )

    pad_token_id = policy_generation.cfg.get("pad_token_id", tokenizer.pad_token_id)
    generation_outputs = BatchedDataDict.from_batches(
        ordered_batched_data_dicts,
        pad_value_dict={"output_ids": pad_token_id, "logprobs": 0.0},
    )

    # Extract everything we need from the generation outputs
    output_ids = generation_outputs["output_ids"]
    generation_lengths = generation_outputs["generation_lengths"]
    unpadded_sequence_lengths = generation_outputs["unpadded_sequence_lengths"]

    # Extract generated parts
    generated_ids = []
    for i in range(len(input_lengths)):
        input_len = input_lengths[i].item()
        total_length = unpadded_sequence_lengths[i].item()
        full_output = output_ids[i]
        generated_part = full_output[input_len:total_length]
        generated_ids.append(generated_part)

    generated_texts = tokenizer.batch_decode(generated_ids, skip_special_tokens=True)

    # Append to message log
    for i, (text, input_length, total_length) in enumerate(
        zip(generated_texts, input_lengths, unpadded_sequence_lengths)
    ):
        assistant_message = {
            "role": "assistant",
            "content": text,
            "token_ids": output_ids[i, input_length:total_length],
        }

        if include_logprobs and "logprobs" in generation_outputs:
            assistant_message["generation_logprobs"] = generation_outputs["logprobs"][
                i, input_length:total_length
            ]

        batch["message_log"][i].append(assistant_message)

    # Generation metrics
    gen_metrics = {
        "mean_generation_length": generation_lengths.float().mean().item(),
        "total_generated_tokens": generation_lengths.sum().item(),
    }

    return batch, generated_ids, gen_metrics


def calculate_rewards(
    batch: BatchedDataDict[DatumSpec],
    task_to_env: dict[str, EnvironmentInterface],
) -> EnvironmentReturn:
    """Calculate rewards for generated responses and get environment feedback.

    Args:
        batch: Batch containing message_log (LLMMessageLogType) with generated responses
        task_to_env: Dictionary mapping task names to their corresponding environments

    Returns:
        EnvironmentReturn namedtuple containing:
            - observations: List of observations from the environment for the next turn.
            - metadata: List of extracted metadata from the environment.
            - next_stop_strings: List of stop strings for the next generation step.
            - rewards: Tensor of rewards for the last turn.
            - terminateds: Tensor of booleans indicating if an episode ended naturally.
    """
    # Extract message logs for environment (most recent interaction)
    to_env = [
        get_keys_from_message_log(batch["message_log"][i], ["role", "content"])
        for i in range(len(batch["message_log"]))
    ]
    task_names = batch["task_name"]

    # Group messages by task type
    task_groups: dict[str, list[tuple[int, LLMMessageLogType]]] = {}
    for i, task_name in enumerate(task_names):
        if task_name not in task_groups:
            task_groups[task_name] = []
        task_groups[task_name].append((i, to_env[i]))

    # Calculate rewards for each task group concurrently
    futures = []
    future_to_indices = {}  # Map future to its corresponding indices
    for task_name, group in task_groups.items():
        if task_name not in task_to_env:
            raise ValueError(f"No environment found for task type: {task_name}")

        # Extract indices and messages for this group
        indices = [idx for idx, _ in group]
        messages = [msg for _, msg in group]

        # Get corresponding environment info
        env_info = [batch["extra_env_info"][i] for i in indices]

        # Submit task to environment and store future
        future = task_to_env[task_name].step.remote(messages, env_info)  # type: ignore # ray actor call
        futures.append(future)
        future_to_indices[future] = indices

    results = ray.get(futures)
    all_rewards = []
    all_env_observations = []
    all_terminateds = []
    all_next_stop_strings = []
    all_metadata = []  # Store extracted metadata
    all_indices_order = []

    for future, result in zip(futures, results):
        indices = future_to_indices[future]
        # Environment step returns: EnvironmentReturn
        env_observations, metadata, next_stop_strings, task_rewards, terminateds = (
            result
        )
        if next_stop_strings is None:
            next_stop_strings = [None] * len(task_rewards)

        # Store results with their original indices
        for i, idx in enumerate(indices):
            all_indices_order.append(idx)
            all_rewards.append(task_rewards[i])
            all_env_observations.append(env_observations[i])
            all_terminateds.append(terminateds[i])
            all_next_stop_strings.append(next_stop_strings[i])
            all_metadata.append(metadata[i])

    # Sort results by original index to maintain order
    sorted_indices = sorted(
        range(len(all_indices_order)), key=lambda k: all_indices_order[k]
    )
    rewards = torch.tensor([all_rewards[i] for i in sorted_indices])
    env_observations = [all_env_observations[i] for i in sorted_indices]
    terminateds = torch.tensor([all_terminateds[i] for i in sorted_indices])
    next_stop_strings = [all_next_stop_strings[i] for i in sorted_indices]
    metadata = [all_metadata[i] for i in sorted_indices]  # Sort metadata

    return EnvironmentReturn(
        observations=env_observations,
        metadata=metadata,
        next_stop_strings=next_stop_strings,
        rewards=rewards,
        terminateds=terminateds,
    )


def run_multi_turn_rollout(
    policy_generation: GenerationInterface,
    input_batch: BatchedDataDict[DatumSpec],
    tokenizer: TokenizerType,
    task_to_env: dict[str, EnvironmentInterface],
    max_seq_len: int,
    max_rollout_turns: int = 999999,
    greedy: bool = False,
) -> tuple[BatchedDataDict[DatumSpec], dict[str, Any]]:
    """Runs a multi-turn rollout loop, interacting with the environment.

    Args:
        policy_generation: The generation interface (policy).
        input_batch: The starting batch containing initial message logs.
        tokenizer: The tokenizer.
        task_to_env: Dictionary mapping task names to environment instances.
        max_rollout_turns: Maximum number of agent-environment interaction turns.
        max_seq_len: Maximum sequence length allowed.
        greedy: Whether to use greedy decoding.

    Returns:
        Tuple containing:
            - BatchedDataDict with the full interaction history and accumulated rewards
            - Dictionary of rollout metrics
    """
    current_batch = input_batch.copy()  # Work on a copy
    batch_size = len(current_batch["message_log"])
    active_indices = torch.arange(batch_size)
    total_rewards = torch.zeros(batch_size, dtype=torch.float32)

    # Initialize stop_strings from the initial batch if present
    current_stop_strings = current_batch.get("stop_strings", [None] * batch_size)

    # Tracking metrics for each sample
    sample_turn_counts = torch.zeros(batch_size, dtype=torch.int32)
    sample_token_counts = torch.zeros(batch_size, dtype=torch.int32)
    sample_assistant_token_counts = torch.zeros(batch_size, dtype=torch.int32)
    sample_env_token_counts = torch.zeros(batch_size, dtype=torch.int32)
    sample_terminated = torch.zeros(batch_size, dtype=torch.bool)
    sample_truncated = torch.zeros(batch_size, dtype=torch.bool)
    sample_max_turns_reached = torch.zeros(batch_size, dtype=torch.bool)

    # Tracking per-turn metrics
    total_gen_tokens_per_turn = []
    active_samples_per_turn = []

    for turn in range(max_rollout_turns):
        if len(active_indices) == 0:
            break

        active_samples_per_turn.append(len(active_indices))

        # Convert LLMMessageLogType to FlatMessagesType for generation
        active_batch = current_batch.select_indices(active_indices)
        active_stop_strings = [current_stop_strings[i] for i in active_indices.tolist()]

        active_flat_messages: BatchedDataDict[FlatMessagesType]
        active_flat_messages, active_input_lengths = (
            batched_message_log_to_flat_message(
                active_batch["message_log"],
                pad_value_dict={"token_ids": tokenizer.pad_token_id},
                skip_padding_keys=get_vlm_keys_from_datumspec_batch(active_batch)
            )
        )

        # Extract input_ids and lengths from the flat messages
        active_input_ids = active_flat_messages["token_ids"]
        
        # Prepare generation input data
        generation_input_data = BatchedDataDict[GenerationDatumSpec](
            {
                "input_ids": active_input_ids,
                "input_lengths": active_input_lengths,
                "stop_strings": active_stop_strings,
            }
        )
        
        message_log_for_generation = []
        # Add VLM-specific data if available
        if 'vlm_keys' in active_flat_messages and any(active_flat_messages['vlm_keys']):
            # Pass VLM keys for model input
            generation_input_data['vlm_keys'] = active_flat_messages['vlm_keys']
            
            # Add VLM-specific tensors
            # Handle 3-level nesting: batch -> conversation -> message -> keys
            vlm_keys = set()
            for conversation_vlm_keys in active_flat_messages['vlm_keys']:  # Each conversation
                if conversation_vlm_keys:  # Check if conversation has vlm_keys
                    for message_vlm_keys in conversation_vlm_keys:  # Each message in conversation
                        if message_vlm_keys:  # Check if message has vlm_keys
                            for key in message_vlm_keys:  # Individual keys
                                vlm_keys.add(key)
            
            for key in vlm_keys:
                if key in active_flat_messages:
                    generation_input_data[key] = active_flat_messages[key]
        
            ## Reconstruct message_log from flat messages for vLLM generation
            for i in range(len(active_batch["message_log"])):
                msg = {
                    'content': active_flat_messages.get('content', [None] * len(active_batch["message_log"]))[i],
                }
                
                # Add images if present
                if 'images' in active_flat_messages:
                    images = active_flat_messages['images']
                    if i < len(images) and images[i] is not None:
                        msg['images'] = images[i] if isinstance(images[i], list) else [images[i]]
                
                message_log_for_generation.append(msg)
            
            generation_input_data['message_log'] = message_log_for_generation

        # generate_responses updates active_batch["message_log"] in-place
        active_batch, generated_ids, gen_metrics = generate_responses(
            policy_generation,
            generation_input_data,
            active_batch,
            tokenizer,
            input_lengths=active_input_lengths,
            greedy=greedy,
        )

        # Record token usage - assistant
        for i, global_idx in enumerate(active_indices.tolist()):
            sample_assistant_token_counts[global_idx] += len(generated_ids[i])
            sample_token_counts[global_idx] += len(generated_ids[i])

        # Track total generated tokens this turn
        total_gen_tokens_per_turn.append(sum(len(ids) for ids in generated_ids))

        # Calculate rewards and get environment feedback
        env_output: EnvironmentReturn = calculate_rewards(active_batch, task_to_env)

        total_rewards[active_indices] += env_output.rewards

        # Update message log for ALL active samples with env observation
        # This must happen BEFORE filtering based on done flags
        truncation_mask = torch.zeros_like(env_output.terminateds, dtype=torch.bool)
        for i, global_idx in enumerate(active_indices.tolist()):
            env_obs_content = env_output.observations[i]["content"]
            # Tokenize the raw content from the environment
            # TODO @sahilj: handle if we want these subsequent messages to have a chat template
            tokenized_obs = tokenizer(
                env_obs_content, return_tensors="pt", add_special_tokens=False
            ).input_ids[0]

            # check if new message overflows max_seq_len
            if (
                len(tokenized_obs) + len(generated_ids[i]) + active_input_lengths[i]
                >= max_seq_len
            ):
                tokens_left_for_obs = max_seq_len - (
                    len(generated_ids[i]) + active_input_lengths[i]
                )
                assert tokens_left_for_obs >= 0, (
                    f"tokens_left_for_obs={tokens_left_for_obs} should not be negative. This should not happen if the inference engine respects the max sequence length."
                )
                # truncate
                tokenized_obs = tokenized_obs[:tokens_left_for_obs]
                truncation_mask[i] = True
                # Record truncation
                sample_truncated[active_indices[i]] = True

            tokenized_env_obs_message = {
                "role": env_output.observations[i]["role"],
                "content": env_obs_content,
                "token_ids": tokenized_obs,
            }
            current_batch["message_log"][global_idx].append(tokenized_env_obs_message)

            # Record token usage - environment
            sample_env_token_counts[global_idx] += len(tokenized_obs)
            sample_token_counts[global_idx] += len(tokenized_obs)

            # Increment turn count
            sample_turn_counts[global_idx] += 1

        # Determine done samples and update active set
        terminateds = env_output.terminateds.bool()
        done = truncation_mask | terminateds
        sample_terminated[active_indices] |= done

        # Update active indices for the next iteration
        active_indices_local_next = torch.where(~done)[0]
        active_indices = active_indices[active_indices_local_next]
        continuing_indices_global = active_indices  # Indices relative to original batch
        # Get next stop strings and infos corresponding to the indices that are *continuing*
        continuing_next_stops = [
            env_output.next_stop_strings[i] for i in active_indices_local_next.tolist()
        ]
        # Get metadata corresponding to continuing indices, using the correct field name
        continuing_metadata = [
            env_output.metadata[i] for i in active_indices_local_next.tolist()
        ]

        for i, global_idx in enumerate(continuing_indices_global.tolist()):
            # Update stop strings for the next turn
            current_stop_strings[global_idx] = continuing_next_stops[i]
            # Update metadata (extra_env_info) using info from environment
            if continuing_metadata[i] is not None:
                current_batch["extra_env_info"][global_idx] = continuing_metadata[i]

    # Record samples that reached max turns
    sample_max_turns_reached[active_indices] = True

    # Add total rewards to the final batch
    current_batch["total_reward"] = total_rewards

    # Calculate aggregate metrics
    rollout_metrics = {
        # Overall metrics
        "total_turns": int(sample_turn_counts.sum().item()),
        "avg_turns_per_sample": float(sample_turn_counts.float().mean().item()),
        "max_turns_per_sample": int(sample_turn_counts.max().item()),
        "natural_termination_rate": float(sample_terminated.float().mean().item()),
        "truncation_rate": float(sample_truncated.float().mean().item()),
        "max_turns_reached_rate": float(sample_max_turns_reached.float().mean().item()),
        # Token usage metrics
        "mean_total_tokens_per_sample": float(
            sample_token_counts.float().mean().item()
        ),
        "mean_gen_tokens_per_sample": float(
            sample_assistant_token_counts.float().mean().item()
        ),
        "mean_env_tokens_per_sample": float(
            sample_env_token_counts.float().mean().item()
        ),
    }
    return current_batch, rollout_metrics


async def async_generate_response_for_sample_turn(
    policy_generation: GenerationInterface,
    sample_message_log: list[dict],
    sample_stop_strings: list[str] | None,
    tokenizer: TokenizerType,
    max_seq_len: int,
    greedy: bool = False,
) -> tuple[list[dict], torch.Tensor, torch.Tensor, dict[str, float]]:
    """Generate a response for a single sample's turn using async generation.

    Args:
        policy_generation: The generation interface to use
        sample_message_log: Message log for a single sample
        sample_stop_strings: Stop strings for this sample
        tokenizer: Tokenizer to use
        max_seq_len: Maximum sequence length
        greedy: Whether to use greedy decoding

    Returns:
        Tuple of (updated_message_log, generated_tokens, input_lengths, generation_metrics)
    """
    from nemo_rl.data.llm_message_utils import batched_message_log_to_flat_message

    # Convert single sample to batch format
    batch_message_logs = [sample_message_log]

    # Convert to flat format for generation
    flat_messages, input_lengths = batched_message_log_to_flat_message(
        batch_message_logs,
        pad_value_dict={"token_ids": tokenizer.pad_token_id},
    )

    # Create generation input
    generation_input_data = BatchedDataDict[GenerationDatumSpec](
        {
            "input_ids": flat_messages["token_ids"],
            "input_lengths": input_lengths,
            "stop_strings": [sample_stop_strings],
        }
    )

    # Create a dummy batch for generate_responses_async
    dummy_batch = BatchedDataDict[DatumSpec](
        {
            "message_log": batch_message_logs,
            "stop_strings": [sample_stop_strings],
        }
    )

    # Generate response using the async version
    updated_batch, generated_ids, gen_metrics = await generate_responses_async(
        policy_generation,
        generation_input_data,
        dummy_batch,
        tokenizer,
        input_lengths=input_lengths,
        include_logprobs=True,
        greedy=greedy,
    )

    # Extract results for the single sample
    updated_message_log = updated_batch["message_log"][0]
    generated_tokens = generated_ids[0] if generated_ids else torch.empty(0)

    return updated_message_log, generated_tokens, input_lengths, gen_metrics


async def run_sample_multi_turn_rollout(
    sample_idx: int,
    initial_sample_state: dict,
    policy_generation: GenerationInterface,
    tokenizer: TokenizerType,
    task_to_env: dict[str, EnvironmentInterface],
    max_seq_len: int,
    max_rollout_turns: int = 999999,
    greedy: bool = False,
) -> tuple[dict, dict[str, Any]]:
    """Run a multi-turn rollout for a single sample.

    This function manages the complete lifecycle of one sample's interaction.
    Async generation is used internally when available.

    Args:
        sample_idx: Index of this sample in the original batch
        initial_sample_state: Initial state containing message_log, extra_env_info, etc.
        policy_generation: The generation interface
        tokenizer: Tokenizer to use
        task_to_env: Environment mapping
        max_seq_len: Maximum sequence length
        max_rollout_turns: Maximum number of turns
        greedy: Whether to use greedy decoding

    Returns:
        Tuple of (final_sample_state, sample_metrics)
    """
    # Initialize sample state
    current_message_log = copy.deepcopy(initial_sample_state["message_log"])
    current_extra_env_info = copy.deepcopy(initial_sample_state["extra_env_info"])
    current_stop_strings = initial_sample_state.get("stop_strings", None)
    task_name = initial_sample_state["task_name"]

    # Sample-level metrics
    total_reward = 0.0
    turn_count = 0
    token_count = 0
    assistant_token_count = 0
    env_token_count = 0
    terminated = False
    truncated = False
    max_turns_reached = False

    # Track per-turn metrics
    turn_gen_tokens = []

    for turn in range(max_rollout_turns):
        if terminated or truncated:
            break

        turn_count += 1

        # Generate response for this sample using async generation
        try:
            (
                updated_message_log,
                generated_tokens,
                input_lengths,
                gen_metrics,
            ) = await async_generate_response_for_sample_turn(
                policy_generation,
                current_message_log,
                current_stop_strings,
                tokenizer,
                max_seq_len,
                greedy=greedy,
            )
            current_message_log = updated_message_log

            # Update token counts
            gen_token_count = len(generated_tokens)
            assistant_token_count += gen_token_count
            token_count += gen_token_count
            turn_gen_tokens.append(gen_token_count)

        except Exception as e:
            print(f"Error generating response for sample {sample_idx}: {e}")
            break

        # Create single-sample batch for environment interaction
        sample_batch = BatchedDataDict[DatumSpec](
            {
                "message_log": [current_message_log],
                "extra_env_info": [current_extra_env_info],
                "task_name": [task_name],
            }
        )

        # Get environment feedback
        env_output = calculate_rewards(sample_batch, task_to_env)
        # Update total reward
        total_reward += env_output.rewards[0].item()
        # Check termination
        terminated = env_output.terminateds[0].item()
        env_obs_content = env_output.observations[0]["content"]
        # Tokenize environment response
        tokenized_obs = tokenizer(
            env_obs_content, return_tensors="pt", add_special_tokens=False
        ).input_ids[0]

        # Check for sequence length overflow
        if input_lengths + gen_token_count + len(tokenized_obs) >= max_seq_len:
            # Truncate environment observation
            max_env_tokens = max_seq_len - input_lengths - gen_token_count
            if max_env_tokens > 0:
                tokenized_obs = tokenized_obs[:max_env_tokens]
            else:
                tokenized_obs = torch.empty(0, dtype=tokenized_obs.dtype)
            truncated = True

        env_message = {
            "role": env_output.observations[0]["role"],
            "content": env_obs_content,
            "token_ids": tokenized_obs,
        }
        current_message_log.append(env_message)

        # Update token counts
        env_token_count += len(tokenized_obs)
        token_count += len(tokenized_obs)

        # Update sample state for next turn
        if not terminated and not truncated:
            if env_output.next_stop_strings[0] is not None:
                current_stop_strings = env_output.next_stop_strings[0]
            if env_output.metadata[0] is not None:
                current_extra_env_info = env_output.metadata[0]

    # Check if max turns reached
    if turn_count >= max_rollout_turns:
        max_turns_reached = True

    # Prepare final sample state
    final_sample_state = {
        "message_log": current_message_log,
        "extra_env_info": current_extra_env_info,
        "task_name": task_name,
        "total_reward": torch.tensor(total_reward),
        "stop_strings": current_stop_strings,
        "idx": sample_idx,
    }

    # Sample metrics
    sample_metrics = {
        "turn_count": turn_count,
        "total_tokens": token_count,
        "assistant_tokens": assistant_token_count,
        "env_tokens": env_token_count,
        "terminated": terminated,
        "truncated": truncated,
        "max_turns_reached": max_turns_reached,
        "total_reward": total_reward,
        "turn_gen_tokens": turn_gen_tokens,
    }

    return final_sample_state, sample_metrics


def run_async_multi_turn_rollout(
    policy_generation: GenerationInterface,
    input_batch: BatchedDataDict[DatumSpec],
    tokenizer: TokenizerType,
    task_to_env: dict[str, EnvironmentInterface],
    max_seq_len: int,
    max_rollout_turns: int = 999999,
    greedy: bool = False,
) -> tuple[BatchedDataDict[DatumSpec], dict[str, Any]]:
    """Run multi-turn rollouts with sample-level processing.

    Each sample in the batch proceeds through its interaction independently.
    Async generation is used internally when available but the function is synchronous.

    Args:
        policy_generation: The generation interface (policy)
        input_batch: The starting batch containing initial message logs
        tokenizer: The tokenizer
        task_to_env: Dictionary mapping task names to environment instances
        max_seq_len: Maximum sequence length allowed
        max_rollout_turns: Maximum number of agent-environment interaction turns
        greedy: Whether to use greedy decoding

    Returns:
        Tuple containing:
            - BatchedDataDict with the full interaction history and accumulated rewards
            - Dictionary of rollout metrics
    """

    async def _async_rollout_implementation():
        """Internal async implementation."""
        batch_size = len(input_batch["message_log"])

        # Prepare initial states for each sample
        sample_initial_states = []
        for i in range(batch_size):
            sample_state = {
                "message_log": input_batch["message_log"][i],
                "extra_env_info": input_batch["extra_env_info"][i],
                "task_name": input_batch["task_name"][i],
                "stop_strings": input_batch.get("stop_strings", [None] * batch_size)[i],
                "idx": input_batch.get("idx", list(range(batch_size)))[i],
            }
            sample_initial_states.append(sample_state)

        # Run all samples concurrently
        async def run_single_sample_with_error_handling(i, sample_state):
            """Wrapper to handle errors for individual sample rollouts."""
            try:
                result = await run_sample_multi_turn_rollout(
                    sample_idx=i,
                    initial_sample_state=sample_state,
                    policy_generation=policy_generation,
                    tokenizer=tokenizer,
                    task_to_env=task_to_env,
                    max_seq_len=max_seq_len,
                    max_rollout_turns=max_rollout_turns,
                    greedy=greedy,
                )
                return result
            except Exception as e:
                raise RuntimeError(f"Error in sample {i} rollout: {e}") from e

        # Create tasks for all samples and run them concurrently
        sample_tasks = [
            run_single_sample_with_error_handling(i, sample_state)
            for i, sample_state in enumerate(sample_initial_states)
        ]

        # Execute all sample rollouts concurrently
        sample_results = await asyncio.gather(*sample_tasks, return_exceptions=False)

        # Process results
        final_sample_states = []
        all_sample_metrics = []

        for final_state, sample_metrics in sample_results:
            final_sample_states.append(final_state)
            all_sample_metrics.append(sample_metrics)

        # Reconstruct batch from sample results
        batch_size = len(final_sample_states)
        final_batch = BatchedDataDict[DatumSpec](
            {
                "message_log": [state["message_log"] for state in final_sample_states],
                "extra_env_info": [
                    state["extra_env_info"] for state in final_sample_states
                ],
                "task_name": [state["task_name"] for state in final_sample_states],
                "total_reward": torch.stack(
                    [state["total_reward"] for state in final_sample_states]
                ),
                "idx": [
                    state.get("idx", i) for i, state in enumerate(final_sample_states)
                ],
            }
        )

        # Preserve additional fields from the original input_batch
        for key in input_batch.keys():
            if key not in final_batch:
                final_batch[key] = input_batch[key]

        # Aggregate metrics across all samples
        rollout_metrics = {
            # Overall metrics
            "total_turns": sum(m["turn_count"] for m in all_sample_metrics),
            "avg_turns_per_sample": sum(m["turn_count"] for m in all_sample_metrics)
            / batch_size,
            "max_turns_per_sample": max(m["turn_count"] for m in all_sample_metrics),
            "natural_termination_rate": sum(m["terminated"] for m in all_sample_metrics)
            / batch_size,
            "truncation_rate": sum(m["truncated"] for m in all_sample_metrics)
            / batch_size,
            "max_turns_reached_rate": sum(
                m["max_turns_reached"] for m in all_sample_metrics
            )
            / batch_size,
            # Token usage metrics
            "mean_total_tokens_per_sample": sum(
                m["total_tokens"] for m in all_sample_metrics
            )
            / batch_size,
            "mean_gen_tokens_per_sample": sum(
                m["assistant_tokens"] for m in all_sample_metrics
            )
            / batch_size,
            "mean_env_tokens_per_sample": sum(
                m["env_tokens"] for m in all_sample_metrics
            )
            / batch_size,
            # Reward metrics
            "mean_total_reward": sum(m["total_reward"] for m in all_sample_metrics)
            / batch_size,
            "max_total_reward": max(m["total_reward"] for m in all_sample_metrics),
            "min_total_reward": min(m["total_reward"] for m in all_sample_metrics),
        }

        return final_batch, rollout_metrics

    return asyncio.run(_async_rollout_implementation())<|MERGE_RESOLUTION|>--- conflicted
+++ resolved
@@ -15,13 +15,9 @@
 # Generate rollouts for arbitrary environments
 # Supports multi-turn rollouts and many simultaneous environments (E.g. you can train on math, code, multi-turn games and more at once)
 
-<<<<<<< HEAD
 import asyncio
 import copy
-from typing import Any
-=======
 from typing import Any, Optional
->>>>>>> 67538b2d
 
 import ray
 import torch
