--- conflicted
+++ resolved
@@ -27,7 +27,7 @@
     get_actor_python_env,
 )
 from nemo_rl.distributed.virtual_cluster import RayVirtualCluster
-from nemo_rl.utils.venvs import create_local_venv_on_each_node
+from nemo_rl.utils.venvs import create_local_venv
 
 
 @dataclass
@@ -176,6 +176,28 @@
                 placement_group_capture_child_tasks=True,
             )
             options["num_gpus"] = num_gpus
+            # If the user hasn't specified a py_executable, use the worker class's default
+            if not options.get("runtime_env", {}).get("py_executable", None):
+                if "runtime_env" not in options:
+                    options["runtime_env"] = {}
+                options["runtime_env"]["py_executable"] = get_actor_python_env(
+                    self.ray_actor_class_fqn
+                )
+
+            if (
+                options.get("runtime_env", {})
+                .get("py_executable", "n/a")
+                .startswith("uv")
+            ):
+                # If the py_executable begins with uv it signals that we need to create a
+                #  local venv first and then replace the py_executable with the local venv's python.
+                #  The directory the venv will be created in is controlled by the env var
+                #  NEMO_RL_VENV_DIR and defaults to $GIT_ROOT/venvs/.
+                venv_python = create_local_venv(
+                    py_executable=options["runtime_env"]["py_executable"],
+                    venv_name=self.ray_actor_class_fqn,
+                )
+                options["runtime_env"]["py_executable"] = venv_python
             worker = worker_class.options(**options).remote(
                 *self.init_args, **worker_kwargs
             )
@@ -187,7 +209,6 @@
         self.kwargs = kwargs
 
     def create_worker_async(
-<<<<<<< HEAD
         self,
         placement_group: PlacementGroup,
         placement_group_bundle_index: int,
@@ -213,62 +234,27 @@
         """
         # Set up worker arguments and resources
         options = deepcopy(extra_options)
-        initializer_options = {"runtime_env": options["runtime_env"]}
-        isolated_initializer = self.IsolatedWorkerInitializer.options(  # type: ignore # @ray.remote call
-            **initializer_options
-        ).remote(self.ray_actor_class_fqn, *self.args, **self.kwargs)
-
-        # Return the future and the initializer actor
-        worker_future = isolated_initializer.create_worker.remote(
-            placement_group,
-            placement_group_bundle_index,
-            num_gpus,
-            bundle_indices,
-            **options,
-        )
-
-        return worker_future, isolated_initializer
-
-    def __call__(
-=======
->>>>>>> e0002c4f
-        self,
-        placement_group: PlacementGroup,
-        placement_group_bundle_index: int,
-        num_gpus: float | int,
-        bundle_indices: Optional[tuple[int, list[int]]] = None,
-        **extra_options: Any,
-    ) -> tuple[ray.ObjectRef, ray.actor.ActorHandle]:
-        """Create a Ray worker asynchronously, returning futures.
-
-        This method returns immediately with futures that can be awaited later.
-
-        Args:
-            placement_group: Ray placement group for resource allocation
-            placement_group_bundle_index: Index of the bundle in the placement group
-            num_gpus: Number of GPUs to allocate to this worker (can be fractional)
-            bundle_indices: Tuple of (node_idx, local_bundle_indices) for tensor parallelism (if applicable)
-            extra_options: Additional options to pass to the Ray actor
-
-        Returns:
-            Tuple of (worker_future, initializer_actor):
-                - worker_future: A Ray ObjectRef that will resolve to the worker actor
-                - initializer_actor: The initializer actor (needed to prevent GC)
-        """
-        # Use the async method and then block on the result
-        worker_future, isolated_initializer = self.create_worker_async(
-            placement_group,
-            placement_group_bundle_index,
-            num_gpus,
-            bundle_indices,
-            **extra_options,
-        )
-
-        # Block to get the worker
-        worker = ray.get(worker_future)
-
-<<<<<<< HEAD
-=======
+
+        # If the user hasn't specified a py_executable, use the worker class's default
+        initializer_options = {}
+        if not options.get("runtime_env", {}).get("py_executable", None):
+            if "runtime_env" not in options:
+                options["runtime_env"] = {}
+            options["runtime_env"]["py_executable"] = get_actor_python_env(
+                self.ray_actor_class_fqn
+            )
+
+        if options.get("runtime_env", {}).get("py_executable", "n/a").startswith("uv"):
+            # If the py_executable begins with uv it signals that we need to create a
+            #  local venv first and then replace the py_executable with the local venv's python.
+            #  The directory the venv will be created in is controlled by the env var
+            #  NEMO_RL_VENV_DIR and defaults to $GIT_ROOT/venvs/.
+            venv_python = create_local_venv(
+                py_executable=options["runtime_env"]["py_executable"],
+                venv_name=self.ray_actor_class_fqn,
+            )
+            options["runtime_env"]["py_executable"] = venv_python
+
         initializer_options = {"runtime_env": options["runtime_env"]}
         isolated_initializer = self.IsolatedWorkerInitializer.options(  # type: ignore # @ray.remote call
             **initializer_options
@@ -325,7 +311,6 @@
         # Block to get the worker
         worker = ray.get(worker_future)
 
->>>>>>> e0002c4f
         # We hold onto a reference to the initializer actor to avoid gc (would kill the child, 'real' actor)
         worker._RAY_INITIALIZER_ACTOR_REF_TO_AVOID_GC = isolated_initializer
         return worker
@@ -450,21 +435,6 @@
             self.cluster.get_master_address_and_port()
         )
 
-        actor_python_env = get_actor_python_env(
-            remote_worker_builder.ray_actor_class_fqn
-        )
-        if actor_python_env.startswith("uv"):
-            # If the py_executable begins with uv it signals that we need to create a
-            #  local venv first and then replace the py_executable with the local venv's python.
-            #  The directory the venv will be created in is controlled by the env var
-            #  NEMO_RL_VENV_DIR and defaults to $GIT_ROOT/venvs/.
-            py_executable = create_local_venv_on_each_node(
-                py_executable=actor_python_env,
-                venv_name=remote_worker_builder.ray_actor_class_fqn,
-            )
-        else:
-            py_executable = actor_python_env
-
         # Count total workers
         self.world_size = sum(len(indices) for _, indices in bundle_indices_list)
         global_rank = 0
@@ -479,16 +449,14 @@
         for group_idx, (pg_idx, local_bundle_indices) in enumerate(bundle_indices_list):
             current_group = []
 
-            if len(placement_groups) == 1:
-                pg = placement_groups[0]
-            else:
-                pg = placement_groups[pg_idx]
-
+            pg = placement_groups[pg_idx]
             is_parallel_group = len(local_bundle_indices) > 1
 
             for local_rank, bundle_idx in enumerate(local_bundle_indices):
                 # Set up basic distributed environment variables
-                env_vars = dict(os.environ)
+                env_vars = dict(
+                    os.environ
+                )  # Pass thru all user environment variables (at the lowest precendence)
                 env_vars.update(
                     {
                         "RANK": str(global_rank),
@@ -499,7 +467,6 @@
                         "NODE_RANK": str(pg_idx),
                     }
                 )
-                env_vars.pop("RAY_EXPERIMENTAL_NOSET_CUDA_VISIBLE_DEVICES", None)
 
                 # Only the first worker in each group gets bundle_indices
                 # This ensures only one worker per group is the model owner
@@ -522,10 +489,7 @@
                 )
 
                 # Pass these options to the remote_worker_builder
-                runtime_env = {"env_vars": env_vars, "py_executable": py_executable}
-                runtime_env["env_vars"]["VIRTUAL_ENV"] = py_executable
-                runtime_env["env_vars"]["UV_PROJECT_ENVIRONMENT"] = py_executable
-
+                runtime_env = {"env_vars": env_vars}
                 extra_options = {"runtime_env": runtime_env, "name": name}
 
                 # start worker creation asynchronously
