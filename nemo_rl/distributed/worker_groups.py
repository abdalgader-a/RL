--- conflicted
+++ resolved
@@ -85,10 +85,6 @@
 
 
 class RayWorkerBuilder:
-<<<<<<< HEAD
-    def __init__(self, ray_actor_class: type, *args: Any, **kwargs: Any):
-        self.ray_actor_class = ray_actor_class
-=======
     @ray.remote
     class IsolatedWorkerInitializer:
         def __init__(self, ray_actor_class_fqn: str, *init_args, **init_kwargs):
@@ -102,7 +98,7 @@
             placement_group_bundle_index: int,
             num_gpus: int,
             bundle_indices: Optional[tuple] = None,
-            **extra_options: Optional[Dict[str, Any]],
+            **extra_options: Optional[dict[str, Any]],
         ):
             """Create a Ray worker with the specified configuration.
 
@@ -192,7 +188,6 @@
 
     def __init__(self, ray_actor_class_fqn: str, *args, **kwargs):
         self.ray_actor_class_fqn = ray_actor_class_fqn
->>>>>>> 383ed0b0
         self.args = args
         self.kwargs = kwargs
 
@@ -225,13 +220,7 @@
             A Ray actor reference to the created worker
         """
         # Set up worker arguments and resources
-<<<<<<< HEAD
-        worker_class = self.ray_actor_class
-        worker_kwargs = dict(self.kwargs)
-        options: dict[str, Any] = deepcopy(extra_options)
-=======
         options = deepcopy(extra_options)
->>>>>>> 383ed0b0
 
         # If the user hasn't specified a py_executable, use the worker class's default
         initializer_options = {}
@@ -247,21 +236,11 @@
             #  local venv first and then replace the py_executable with the local venv's python.
             #  The directory the venv will be created in is controlled by the env var
             #  NEMO_RL_VENV_DIR and defaults to $GIT_ROOT/venvs/.
-<<<<<<< HEAD
-            assert hasattr(worker_class, "__ray_actor_class__"), (
-                "Worker class must be decorated with @ray.remote"
-            )
-            unwrapped_cls = worker_class.__ray_actor_class__
-=======
->>>>>>> 383ed0b0
             venv_python = create_local_venv(
                 py_executable=options["runtime_env"]["py_executable"],
                 venv_name=self.ray_actor_class_fqn,
             )
             options["runtime_env"]["py_executable"] = venv_python
-<<<<<<< HEAD
-        return worker_class.options(**options).remote(*self.args, **worker_kwargs)  # type: ignore
-=======
 
         initializer_options = {"runtime_env": options["runtime_env"]}
         isolated_initializer = self.IsolatedWorkerInitializer.options(
@@ -279,7 +258,6 @@
         # We hold onto a reference to the initializer actor to avoid gc (would kill the child, 'real' actor)
         worker._RAY_INITIALIZER_ACTOR_REF_TO_AVOID_GC = isolated_initializer
         return worker
->>>>>>> 383ed0b0
 
 
 class RayWorkerGroup:
