--- conflicted
+++ resolved
@@ -1334,18 +1334,10 @@
             f"data must be a BatchedDataDict, got type: {type(data)}"
         )
 
-        # Get total batch size
-        batch_size = len(data["prompts"])
-
         # Shard the data across the tied worker groups
-<<<<<<< HEAD
-        sharded_data = data.shard_by_batch_size(self.dp_size, allow_uneven_shards=True)
-        future_bundle = self.worker_group.run_all_workers_multiple_data(
-=======
         dp_size = self.sharding_annotations.get_axis_size("data_parallel")
-        sharded_data = data.shard_by_batch_size(dp_size, batch_size=batch_size)
+        sharded_data = data.shard_by_batch_size(dp_size, allow_uneven_shards=True)
         future_bundle = self.worker_group.run_all_workers_sharded_data(
->>>>>>> 4f1cd1ad
             "generate_text",
             sharded_data,
             in_sharded_axes=["data_parallel"],
