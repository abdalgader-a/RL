# Copyright (c) 2025, NVIDIA CORPORATION.  All rights reserved.
#
# Licensed under the Apache License, Version 2.0 (the "License");
# you may not use this file except in compliance with the License.
# You may obtain a copy of the License at
#
#     http://www.apache.org/licenses/LICENSE-2.0
#
# Unless required by applicable law or agreed to in writing, software
# distributed under the License is distributed on an "AS IS" BASIS,
# WITHOUT WARRANTIES OR CONDITIONS OF ANY KIND, either express or implied.
# See the License for the specific language governing permissions and
# limitations under the License.
from abc import ABC, abstractmethod
from typing import Any, NotRequired, Optional, TypedDict, Union

import torch

from nemo_rl.distributed.batched_data_dict import BatchedDataDict


def verify_right_padding(
    data: Union[
        BatchedDataDict["GenerationDatumSpec"], BatchedDataDict["GenerationOutputSpec"]
    ],
    pad_value: int = 0,
    raise_error: bool = True,
) -> tuple[bool, Union[str, None]]:
    """Verify that a tensor is right-padded according to the provided lengths.

    Arguments:
        data: The BatchedDataDict to check, containing either:
            - For GenerationDatumSpec: input_ids and input_lengths
            - For GenerationOutputSpec: output_ids and unpadded_sequence_lengths
        pad_value: The expected padding value (default: 0)
        raise_error: Whether to raise an error if wrong padding is detected

    Returns:
        Tuple of (is_right_padded, error_message)
        - is_right_padded: True if right padding confirmed, False otherwise
        - error_message: None if properly padded, otherwise a description of the issue
    """
    # Extract tensors from the BatchedDataDict
    assert isinstance(data, BatchedDataDict), (
        f"data must be a BatchedDataDict, got type: {type(data)}"
    )

    assert pad_value is not None, (
        "Tokenizer does not have a pad_token_id. \n"
        "Please use the nemo_rl.algorithms.utils.get_tokenizer(...) API which sets pad_token_id if absent."
    )

    # Determine which type of data we're dealing with
    if "input_ids" in data and "input_lengths" in data:
        # GenerationDatumSpec
        tensor = data["input_ids"]
        lengths = data["input_lengths"]
    elif "output_ids" in data and "unpadded_sequence_lengths" in data:
        # GenerationOutputSpec
        tensor = data["output_ids"]
        lengths = data["unpadded_sequence_lengths"]
    else:
        msg = f"Could not find the required pairs of fields. Expected either (input_ids, input_lengths) or (output_ids, unpadded_sequence_lengths). Got keys: {data.keys()}"
        if raise_error:
            raise ValueError(msg)
        return False, msg

    if tensor.ndim != 2:
        msg = f"Expected 2D tensor for padding check, got shape {tensor.shape}"
        if raise_error:
            raise ValueError(msg)
        return False, msg

    batch_size, seq_len = tensor.shape
    if lengths.shape[0] != batch_size:
        msg = f"Mismatch between tensor batch size ({batch_size}) and lengths tensor size ({lengths.shape[0]})"
        if raise_error:
            raise ValueError(msg)
        return False, msg

    # Check each sequence to verify zero padding on the right
    for i in range(batch_size):
        length = lengths[i].item()
        if length > seq_len:
            msg = f"Length {length} at index {i} exceeds tensor sequence dimension {seq_len}"
            if raise_error:
                raise ValueError(msg)
            return False, msg

        # Check that all positions after length are pad_value
        if length < seq_len and not torch.all(tensor[i, length:] == pad_value):
            non_pad_indices = torch.where(tensor[i, length:] != pad_value)[0] + length
            msg = f"Non-padding values found after specified length at index {i}: positions {non_pad_indices.tolist()}"
            if raise_error:
                raise ValueError(msg)
            return False, msg

    return True, None


class GenerationConfig(TypedDict):
    """Configuration for generation."""

    backend: str
    max_new_tokens: int
    temperature: float
    top_p: float
    top_k: int
    model_name: str
<<<<<<< HEAD
    stop_token_ids: list[int]
    stop_strings: NotRequired[list[str]]
    pad_token_id: NotRequired[int]
=======
    stop_token_ids: List[int]
    pad_token_id: int


def configure_generation_config(
    config: GenerationConfig, tokenizer: AutoTokenizer, is_eval=False
):
    """Apply specific configurations to generation config."""
    # tokenizer setting
    config["pad_token_id"] = tokenizer.pad_token_id
    if config["stop_token_ids"] is None:
        config["stop_token_ids"] = [tokenizer.eos_token_id]

    # vllm setting
    if config["backend"] == "vllm":
        # set load_format
        config["vllm_cfg"]["load_format"] = "auto" if is_eval else "dummy"

        # set skip_tokenizer_init
        if is_eval or config["stop_strings"] is not None:
            config["vllm_cfg"]["skip_tokenizer_init"] = False
        else:
            config["vllm_cfg"]["skip_tokenizer_init"] = True

    return config
>>>>>>> 383ed0b0


class GenerationDatumSpec(TypedDict):
    """Specification for input data required by generation models.

    - input_ids: Tensor of token IDs representing the input sequences (right padded)
    - input_lengths: Tensor containing the actual length of each sequence (without padding)
    - stop_strings: Optional list of strings to stop generation (per sample)
    - __extra__: Additional model-specific data fields

    Example of a batch with 4 entries with different sequence lengths:
    ```
    # Batch of 4 sequences with lengths [3, 5, 2, 4]

    input_ids (padded):
    [
      [101, 2054, 2003,    0,    0],  # Length 3
      [101, 2054, 2003, 2001, 1996],  # Length 5
      [101, 2054,    0,    0,    0],  # Length 2
      [101, 2054, 2003, 2001,    0],  # Length 4
    ]

    input_lengths:
    [3, 5, 2, 4]
    ```

    All functions receiving or returning GenerationDatumSpec should ensure
    right padding is maintained. Use verify_right_padding() to check.
    """

    input_ids: torch.Tensor
    input_lengths: torch.Tensor
    stop_strings: Optional[list[str]] = None
    __extra__: Any


class GenerationOutputSpec(TypedDict):
    """Specification for output data returned by generation models.

    - output_ids: Tensor of token IDs representing the generated sequences (right padded)
    - generation_lengths: Tensor containing the actual length of each generated sequence
    - unpadded_sequence_lengths: Tensor containing the actual length of each input + generated sequence (without padding)
    - logprobs: Tensor of log probabilities for each generated token (right padded with zeros)
    - __extra__: Additional model-specific data fields

    Example of a batch with 2 sequences:
    ```
    # Sample batch with 2 examples
    # - Example 1: Input length 3, generated response length 4
    # - Example 2: Input length 5, generated response length 2

    output_ids (right-padded):
    [
      [101, 2054, 2003, 2023, 2003, 1037, 2200,    0],  # 7 valid tokens (3 input + 4 output)
      [101, 2054, 2003, 2001, 1996, 3014, 2005,    0],  # 7 valid tokens (5 input + 2 output)
    ]

    generation_lengths:
    [4, 2]  # Length of just the generated response part

    unpadded_sequence_lengths:
    [7, 7]  # Length of full valid sequence (input + generated response)

    logprobs (right-padded with zeros):
    [
      [0.0, 0.0, 0.0, -1.2, -0.8, -2.1, -1.5, 0.0],  # First 3 are 0 (input tokens), next 4 are actual logprobs
      [0.0, 0.0, 0.0, 0.0, 0.0, -0.9, -1.7, 0.0],     # First 5 are 0 (input tokens), next 2 are actual logprobs
    ]
    ```

    All functions receiving or returning GenerationOutputSpec should ensure
    right padding is maintained. Use verify_right_padding() to check.
    """

    output_ids: torch.Tensor
    generation_lengths: torch.Tensor  # Length of just the generated response part
    unpadded_sequence_lengths: (
        torch.Tensor
    )  # Length of full valid sequence (input + generated response)
    logprobs: torch.Tensor
    __extra__: Any


class GenerationInterface(ABC):
    """Abstract base class defining the interface for RL policies."""

    @abstractmethod
    def generate(
        self, data: BatchedDataDict["GenerationDatumSpec"], greedy: bool
    ) -> BatchedDataDict["GenerationOutputSpec"]:
        pass

    @abstractmethod
    def prepare_for_generation(self, *args: Any, **kwargs: Any) -> bool:
        pass

    @abstractmethod
    def finish_generation(self, *args: Any, **kwargs: Any) -> bool:
        pass

    def update_weights(self, ipc_handles: dict[str, Any]) -> bool:
        """Update the model weights from the given IPC handles."""
        raise NotImplementedError<|MERGE_RESOLUTION|>--- conflicted
+++ resolved
@@ -15,6 +15,7 @@
 from typing import Any, NotRequired, Optional, TypedDict, Union
 
 import torch
+from transformers import PreTrainedTokenizerBase
 
 from nemo_rl.distributed.batched_data_dict import BatchedDataDict
 
@@ -107,17 +108,13 @@
     top_p: float
     top_k: int
     model_name: str
-<<<<<<< HEAD
     stop_token_ids: list[int]
     stop_strings: NotRequired[list[str]]
     pad_token_id: NotRequired[int]
-=======
-    stop_token_ids: List[int]
-    pad_token_id: int
 
 
 def configure_generation_config(
-    config: GenerationConfig, tokenizer: AutoTokenizer, is_eval=False
+    config: GenerationConfig, tokenizer: PreTrainedTokenizerBase, is_eval=False
 ):
     """Apply specific configurations to generation config."""
     # tokenizer setting
@@ -137,7 +134,6 @@
             config["vllm_cfg"]["skip_tokenizer_init"] = True
 
     return config
->>>>>>> 383ed0b0
 
 
 class GenerationDatumSpec(TypedDict):
