# Copyright (c) 2025, NVIDIA CORPORATION.  All rights reserved.
#
# Licensed under the Apache License, Version 2.0 (the "License");
# you may not use this file except in compliance with the License.
# You may obtain a copy of the License at
#
#     http://www.apache.org/licenses/LICENSE-2.0
#
# Unless required by applicable law or agreed to in writing, software
# distributed under the License is distributed on an "AS IS" BASIS,
# WITHOUT WARRANTIES OR CONDITIONS OF ANY KIND, either express or implied.
# See the License for the specific language governing permissions and
# limitations under the License.

from .common import (
    get_global_expert_num,
    get_global_layer_num,
    get_local_expert_num,
    get_local_layer_num,
    get_global_expert_num,
    get_local_expert_num,
)

__all__ = [
    "get_global_expert_num",
    "get_global_layer_num",
    "get_local_expert_num",
<<<<<<< HEAD
    "get_global_expert_num",
=======
    "get_local_layer_num",
>>>>>>> a08829bd
]<|MERGE_RESOLUTION|>--- conflicted
+++ resolved
@@ -17,17 +17,11 @@
     get_global_layer_num,
     get_local_expert_num,
     get_local_layer_num,
-    get_global_expert_num,
-    get_local_expert_num,
 )
 
 __all__ = [
     "get_global_expert_num",
     "get_global_layer_num",
     "get_local_expert_num",
-<<<<<<< HEAD
-    "get_global_expert_num",
-=======
     "get_local_layer_num",
->>>>>>> a08829bd
 ]