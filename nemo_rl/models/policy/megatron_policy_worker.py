--- conflicted
+++ resolved
@@ -666,18 +666,16 @@
         self._held_gather_buffer = None
         self.megatron_to_hf_converter = MegatronToHFConverter(hf_model_name, self.model)
 
-<<<<<<< HEAD
         # Create a map that maps any local parameter name to a list of global parameter names.
         # This map is repeatedly used by parameter gatherring phase during refit of every step.
         self.local_key_to_global_keys = self.get_local_key_to_global_keys(
             state_dict_info=self.prepare_weights_for_ipc()[0]
-=======
+        )
         self.should_disable_forward_pre_hook = (
             self.cfg["megatron_cfg"]["optimizer"]["use_distributed_optimizer"]
             and self.cfg["megatron_cfg"]["distributed_data_parallel_config"][
                 "overlap_param_gather"
             ]
->>>>>>> c230a4d6
         )
 
     def configure_worker(self, num_gpus: int, bundle_indices: Optional[tuple] = None):
