--- conflicted
+++ resolved
@@ -77,16 +77,10 @@
             pp_size = config["megatron_cfg"]["pipeline_model_parallel_size"]
             cp_size = config["megatron_cfg"]["context_parallel_size"]
         else:
-<<<<<<< HEAD
-            # note that multimodal models are not supported for FSDP1 backend yet
-            assert processor is None, "Multimodal models are not supported for FSDP1 backend yet"
-            training_backend = "hf"
-=======
             assert config["dtensor_cfg"]["enabled"], (
                 "Please either set policy.megatron_cfg.enabled=true to use Megatron training backend "
                 "or set policy.dtensor_cfg.enabled=true to use DTensor training backend."
             )
->>>>>>> 3103d9dc
             worker_builder_cls = (
                 "nemo_rl.models.policy.dtensor_policy_worker.DTensorPolicyWorker"
             )
