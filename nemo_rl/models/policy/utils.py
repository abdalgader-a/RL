--- conflicted
+++ resolved
@@ -15,10 +15,11 @@
 import importlib
 import os
 from typing import Any
+from accelerate import init_empty_weights
 
 import torch
 from torch import nn
-from transformers import AutoConfig, AutoModelForCausalLM
+from transformers import AutoConfig, AutoModelForCausalLM, AutoModelForVision2Seq
 
 from nemo_rl.distributed.worker_group_utils import get_nsight_config_if_pattern_matches
 
@@ -131,7 +132,49 @@
 
     return overwrite_dict
 
-<<<<<<< HEAD
+def load_hf_model(model_name: str, policy_worker) -> nn.Module:
+    """Load a Hugging Face model with optional sliding window support."""
+
+    # determine model class based on model name
+    AutoModelClass = AutoModelForCausalLM
+    vlm_model_names = ["qwen2.5-vl"]   # add more models where AutoModelForCausalLM is not supported
+    if any([x in model_name.lower() for x in vlm_model_names]):
+        AutoModelClass = AutoModelForVision2Seq
+
+    model_config = AutoConfig.from_pretrained(
+        model_name,
+        # Always load the model in float32 to keep master weights in float32.
+        # Keeping the master weights in lower precision has shown to cause issues with convergence.
+        torch_dtype=torch.float32,
+        trust_remote_code=True,
+        **sliding_window_overwrite(
+            model_name
+        ),  # due to https://github.com/huggingface/transformers/issues/38002
+    )
+
+    full_state_dict = None
+    if policy_worker.rank == 0:
+        print(f"[Rank {policy_worker.rank}] Loading model {model_name} on CPU...")
+        model = AutoModelClass.from_pretrained(
+            model_name,
+            device_map="cpu",  # load weights onto CPU initially
+            trust_remote_code=True,
+            config=model_config,
+        )
+        full_state_dict = model.state_dict()
+        del model
+
+    print(f"[Rank {policy_worker.rank}] Initializing empty model for FSDP...")
+    # All ranks initialize model on meta device, so FSDP can shard it.
+    # The actual weights will be broadcast from rank 0.
+
+    with init_empty_weights():
+        model = AutoModelClass.from_config(
+            model_config,
+        )
+
+    return model, full_state_dict
+
 
 def get_runtime_env_for_policy_worker(policy_worker_name: str) -> dict[str, Any]:
     """Get runtime environment configuration for DTensorPolicyWorker.
@@ -154,25 +197,4 @@
         # If we can't detect GPU capability, don't enable expandable_segments for safety
         pass
 
-    return runtime_env
-=======
-def load_hf_model(model_name: str) -> nn.Module:
-    """Load a Hugging Face model with optional sliding window support."""
-    if "qwen2.5-vl" in model_name.lower():
-        print(f"Loading Qwen2.5-VL model {model_name} on CPU...")
-        from transformers import Qwen2_5_VLForConditionalGeneration
-        return Qwen2_5_VLForConditionalGeneration.from_pretrained(
-            model_name,
-            device_map="cpu",  # load weights onto CPU initially
-            torch_dtype=torch.float32,
-            trust_remote_code=True,
-        )
-    else:
-        return AutoModelForCausalLM.from_pretrained(
-            model_name,
-            device_map="cpu",  # load weights onto CPU initially
-            torch_dtype=torch.float32,
-            trust_remote_code=True,
-            **sliding_window_overwrite(model_name),
-        )
->>>>>>> 67538b2d
+    return runtime_env